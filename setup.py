# -*- coding: utf-8 -*-
#
# Pyplis is a Python library for the analysis of UV SO2 camera data
# Copyright (C) 2017 Jonas Gliss (jonasgliss@gmail.com)
#
# This program is free software: you can redistribute it and/or
# modify it under the terms of the GNU General Public License a
# published by the Free Software Foundation, either version 3 of
# the License, or (at your option) any later version.
#
# This program is distributed in the hope that it will be useful,
# but WITHOUT ANY WARRANTY; without even the implied warranty of
# MERCHANTABILITY or FITNESS FOR A PARTICULAR PURPOSE. See the GNU
# General Public License for more details.
#
# You should have received a copy of the GNU General Public License
# along with this program. If not, see <http://www.gnu.org/licenses/>.

from setuptools import setup, find_packages
from codecs import open
from os.path import join, expanduser, exists
from os import mkdir

with open('README.rst') as f:
    readme = f.read()

with open("VERSION.rst") as f:
    version = f.readline()
    f.close()

usr_dir = join(expanduser('~'), "my_pyplis")
if not exists(usr_dir):
    mkdir(usr_dir)

setup(
    name        =   'pyplis',
    version     =   version,
    author      =   'Jonas Gliss',
    author_email=   'jonasgliss@gmail.com',
    license     =   'GPL-3.0',
    url         =   'https://github.com/jgliss/pyplis',
    description =   'Python library for the analysis UV SO2 camera data',
    long_description = readme,
    # See https://pypi.python.org/pypi?%3Aaction=list_classifiers
    classifiers=[
        # How mature is this project? Common values are
        #   3 - Alpha
        #   4 - Beta
        #   5 - Production/Stable
        'Development Status :: 5 - Production/Stable',

        # Indicate who your project is intended for
        'Intended Audience :: Science/Research',
        'Intended Audience :: Education',

        # Pick your license as you wish (should match "license" above)
        'License :: OSI Approved :: GNU General Public License v3 or later (GPLv3+)',

        # Specify the Python versions you support here. In particular, ensure
<<<<<<< HEAD
        # that you indicate whether you support Python 2, Python 3 or both.,,
        'Programming Language :: Python :: 3.8'
        'Programming Language :: Python :: 3.9'
        'Programming Language :: Python :: 3.10'
=======
        # that you indicate whether you support Python 2, Python 3 or both.,
        'Programming Language :: Python :: 3.11',
        'Programming Language :: Python :: 3.12'
>>>>>>> fa1c08d5
    ],
    package_dir =   {'pyplis'     :    'pyplis'},
    packages =  find_packages(exclude=['contrib', 'docs', 'tests*']),

    package_data = {'pyplis'    :   ['data/*.txt',
                                     'data/*.rst',
                                     'data/*.png',
                                     'data/*.fts',
                                     'data/testdata_minimal/doas_results/*.dat',
                                     'data/testdata_minimal/images/*.fts'],
                    },
    data_files = [(usr_dir, ['pyplis/data/_paths.txt',
                             'pyplis/data/cam_info.txt',
                             'pyplis/data/my_sources.txt'])],

    install_requires    =   [],
    dependency_links    =   [],
    entry_points = {},#'console_scripts': ['sample=sample:main',],},
)<|MERGE_RESOLUTION|>--- conflicted
+++ resolved
@@ -57,16 +57,9 @@
         'License :: OSI Approved :: GNU General Public License v3 or later (GPLv3+)',
 
         # Specify the Python versions you support here. In particular, ensure
-<<<<<<< HEAD
-        # that you indicate whether you support Python 2, Python 3 or both.,,
-        'Programming Language :: Python :: 3.8'
-        'Programming Language :: Python :: 3.9'
-        'Programming Language :: Python :: 3.10'
-=======
         # that you indicate whether you support Python 2, Python 3 or both.,
         'Programming Language :: Python :: 3.11',
         'Programming Language :: Python :: 3.12'
->>>>>>> fa1c08d5
     ],
     package_dir =   {'pyplis'     :    'pyplis'},
     packages =  find_packages(exclude=['contrib', 'docs', 'tests*']),
