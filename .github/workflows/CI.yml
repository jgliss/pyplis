# This workflow will install Python dependencies, run tests and lint with a variety of Python versions
# For more information see: https://help.github.com/actions/language-and-framework-guides/using-python-with-github-actions
name: CI
<<<<<<< HEAD
on:
  pull_request:
    branches:
      - '*'
  push:
    branches:
      - master
  schedule:
    - cron: '0 12 * * 1'

jobs:
  build-and-test:
    strategy:
      fail-fast: false
      matrix:
        python-version: ['3.8', '3.9', '3.10']
        os: [ubuntu-latest, windows-latest]
    runs-on: ${{ matrix.os }}
    defaults:
      run:
        shell: bash -l {0} # https://github.com/conda-incubator/setup-miniconda#important
    steps:
    - uses: actions/checkout@v3
    - name: Set up conda env ${{ matrix.python-version }}
      uses: conda-incubator/setup-miniconda@v2
      with:
        mamba-version: "*"
        environment-file: pyplis_env.yml
        activate-environment: pyplis
        python-version: ${{ matrix.python-version }}
        auto-activate-base: false
    - name: Conda info
      run: conda info
    - name: Python version
      run: which python
    - name: Display current environments
      run: conda info --envs
    - name: Install test dependencies
      run: |
        conda install -c conda-forge --file ./test-requirements.txt
    - name: Install pyplis
      run: pip install --no-deps .
    - name: Run pytest
      run: pytest --cov=pyplis/ --cov-report xml
    - name: Upload coverage to Codecov
      if: matrix.os == 'ubuntu-latest' && matrix.python-version == '3.10'
      uses: codecov/codecov-action@v3
      with:
          files: ./coverage.xml
=======

on:
  pull_request:
  schedule:
    - cron: '0 12 1 * *'  # 12:00, first day of the month

jobs:
  build-and-test:
    runs-on: ${{ matrix.os }}
    defaults:
      run:
        shell: bash -l {0} # https://github.com/conda-incubator/setup-miniconda#important
    strategy:
      fail-fast: false
      matrix:
        python-version: ["3.9"]
        os: [ubuntu-latest, windows-latest]
    steps:
    - uses: actions/checkout@v4
    - name: Set up conda env ${{ matrix.python-version }}
      uses: conda-incubator/setup-miniconda@v3
      with:
        environment-file: pyplis_env.yml
        activate-environment: pyplis-dev
        python-version: ${{ matrix.python-version }}

    - name: Conda info
      run: | 
        conda --version
        conda info --envs
        which python
        python --version
    - name: Conda list
      run: conda list
    - name: Install pyplis
      run: python -m pip install . --no-deps
    - name: Run pytest
      run: pytest pyplis/test --cov=pyplis/ --cov-report xml
    - name: Upload coverage to Codecov
      if: matrix.os == 'ubuntu-latest' && matrix.python-version == '3.9'
      uses: codecov/codecov-action@v4
      with:
          token: ${{ secrets.CODECOV_TOKEN }}
          file: ./coverage.xml
>>>>>>> 68bacdb2
          flags: unittests<|MERGE_RESOLUTION|>--- conflicted
+++ resolved
@@ -1,57 +1,6 @@
 # This workflow will install Python dependencies, run tests and lint with a variety of Python versions
 # For more information see: https://help.github.com/actions/language-and-framework-guides/using-python-with-github-actions
 name: CI
-<<<<<<< HEAD
-on:
-  pull_request:
-    branches:
-      - '*'
-  push:
-    branches:
-      - master
-  schedule:
-    - cron: '0 12 * * 1'
-
-jobs:
-  build-and-test:
-    strategy:
-      fail-fast: false
-      matrix:
-        python-version: ['3.8', '3.9', '3.10']
-        os: [ubuntu-latest, windows-latest]
-    runs-on: ${{ matrix.os }}
-    defaults:
-      run:
-        shell: bash -l {0} # https://github.com/conda-incubator/setup-miniconda#important
-    steps:
-    - uses: actions/checkout@v3
-    - name: Set up conda env ${{ matrix.python-version }}
-      uses: conda-incubator/setup-miniconda@v2
-      with:
-        mamba-version: "*"
-        environment-file: pyplis_env.yml
-        activate-environment: pyplis
-        python-version: ${{ matrix.python-version }}
-        auto-activate-base: false
-    - name: Conda info
-      run: conda info
-    - name: Python version
-      run: which python
-    - name: Display current environments
-      run: conda info --envs
-    - name: Install test dependencies
-      run: |
-        conda install -c conda-forge --file ./test-requirements.txt
-    - name: Install pyplis
-      run: pip install --no-deps .
-    - name: Run pytest
-      run: pytest --cov=pyplis/ --cov-report xml
-    - name: Upload coverage to Codecov
-      if: matrix.os == 'ubuntu-latest' && matrix.python-version == '3.10'
-      uses: codecov/codecov-action@v3
-      with:
-          files: ./coverage.xml
-=======
 
 on:
   pull_request:
@@ -96,5 +45,4 @@
       with:
           token: ${{ secrets.CODECOV_TOKEN }}
           file: ./coverage.xml
->>>>>>> 68bacdb2
           flags: unittests