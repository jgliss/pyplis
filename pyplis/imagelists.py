--- conflicted
+++ resolved
@@ -22,13 +22,8 @@
     isnan, logical_or, uint8, finfo, exp, ones
 from datetime import timedelta, datetime, date
 #from bunch import Bunch
-<<<<<<< HEAD
 from pandas import Series, DataFrame, to_datetime, concat
 from matplotlib.pyplot import figure, draw, subplots, ion, ioff, close
-=======
-from pandas import Series, DataFrame
-from matplotlib.pyplot import figure, draw, ion, ioff, close
->>>>>>> 2b55e0c0
 from copy import deepcopy
 from scipy.ndimage.filters import gaussian_filter
 from warnings import warn
@@ -50,12 +45,10 @@
 from .plumespeed import OptflowFarneback, LocalPlumeProperties
 from .helpers import check_roi, map_roi, _print_list, closest_index,exponent,\
     isnum, get_pyr_factor_rel
-<<<<<<< HEAD
 
 # For custom defined ImgListMultiFits which needs to access the images for meta info
 from .custom_image_import import load_comtessa, _read_binary_timestamp
-=======
->>>>>>> 2b55e0c0
+
 
 class BaseImgList(object):
     """Basic image list object
@@ -1258,41 +1251,27 @@
         """
         self.load_next()
         return self.loaded_images["this"]
-<<<<<<< HEAD
-
-=======
-        
->>>>>>> 2b55e0c0
+
+    def goto_prev(self):
+        """Go to previous image
+        
+        Calls :func:`load_prev`
+        """
+        self.load_prev()
+        return self.loaded_images["this"]
+
     def next_img(self):
         """Old name of method goto_next"""
         warn("This method was renamed (but still works). Please use method "
              "goto_next in the future")
         return self.goto_next()
-<<<<<<< HEAD
-
-=======
-    
->>>>>>> 2b55e0c0
-    def goto_prev(self):
-        """Go to previous image
-        
-        Calls :func:`load_prev`
-        """
-        self.load_prev()
-        return self.loaded_images["this"]
 
     def prev_img(self):
         """Old name of method goto_next"""
         warn("This method was renamed (but still works). Please use method "
              "goto_prev in the future")
         return self.goto_prev()
-    
-    def prev_img(self):
-        """Old name of method goto_next"""
-        warn("This method was renamed (but still works). Please use method "
-             "goto_prev in the future")
-        return self.goto_prev()
-    
+
     def append(self, file_path):
         """Append image file to list
         
@@ -2075,14 +2054,9 @@
                      "current image is already a tau image"
                      %self.list_id)
                 return
-<<<<<<< HEAD
             vc = self.vigncorr_mode
             self.vigncorr_mode = False
             cim = self.load_img(self.cfn)
-=======
-            cim = Img(self.files[self.cfn],
-                      import_method=self.camera.image_import_method)
->>>>>>> 2b55e0c0
             try:
                 dark = self.get_dark_image("this")
                 cim.subtract_dark_image(dark)
@@ -2108,16 +2082,10 @@
                         "using method set_bg_img, or change current bg " 
                         "modelling mode to 0 using self.bg_model.mode=0)" 
                         %self.list_id)
-<<<<<<< HEAD
                 bg_img = self.bg_img
-            self.bg_model.get_tau_image(self.this, bg_img)
+            self.bg_model.get_tau_image(cim, bg_img) #or cim or self.this? depending on the case both produces faulty results
             self.vigncorr_mode = vc
         self._list_modes["tau"] = val
-=======
-                bg_img = self._bg_imgs[0]
-            self.bg_model.get_tau_image(cim, bg_img)
-        self._list_modes["tau"] = value
->>>>>>> 2b55e0c0
         self.load()
     
     def activate_aa_mode(self, value=True):
@@ -2709,21 +2677,7 @@
             print ("Image load aborted...")
             return False
         if self.nof > 1:
-<<<<<<< HEAD
-#==============================================================================
-#             prev_file = self.files[self.prev_index]
-#             self.loaded_images["prev"] = Img(prev_file,
-#                             import_method=self.camera.image_import_method,
-#                             **self.get_img_meta_from_filename(prev_file))
-#             self._apply_edit("prev")
-#==============================================================================
             self.loaded_images["next"] = self.load_img(self.next_index)
-=======
-            next_file = self.files[self.next_index]
-            self.loaded_images["next"] = Img(next_file,
-                            import_method=self.camera.image_import_method,                            
-                            **self.get_img_meta_from_filename(next_file))
->>>>>>> 2b55e0c0
             self._apply_edit("next")
         else:
             #self.loaded_images["prev"] = self.loaded_images["this"]
