# -*- coding: utf-8 -*-
#
# Pyplis is a Python library for the analysis of UV SO2 camera data
# Copyright (C) 2017 Jonas Gliss (jonasgliss@gmail.com)
#
# This program is free software: you can redistribute it and/or
# modify it under the terms of the GNU General Public License a
# published by the Free Software Foundation, either version 3 of
# the License, or (at your option) any later version.
#
# This program is distributed in the hope that it will be useful,
# but WITHOUT ANY WARRANTY; without even the implied warranty of
# MERCHANTABILITY or FITNESS FOR A PARTICULAR PURPOSE. See the GNU
# General Public License for more details.
#
# You should have received a copy of the GNU General Public License
# along with this program. If not, see <http://www.gnu.org/licenses/>.
"""Image list objects.

Image list objects (e.g. :class:`BaseImgList`, :class:`ImgList`,
:class:`DarkImgList`, :class:`CellImgList`) contain a list of image file paths
and are central for the data analysis. Images are loaded as :class:`Img`
objects and are loaded and processed iteratively. Typically one list contains all
images of a certain type (e.g. onband, offband, see :class:`Dataset` object).
:class:`ImgList` objects (inherited from :class:`BaseImgList`) contain powerful
pre-processing modes (e.g. load images as dark corrected and calibrated images,
compute optical flow between current and next image).
"""
<<<<<<< HEAD
from numpy import (asarray, zeros, argmin, arange, ndarray, float32, isnan,
                   logical_or, uint8, exp, ones)
from numpy.ma import nomask
from datetime import timedelta, datetime, date

import pandas as pd
from pandas import Series, DataFrame
from matplotlib.pyplot import figure, draw, ion, ioff, close
from copy import deepcopy
from scipy.ndimage import gaussian_filter

from os.path import exists, abspath, dirname, join, basename
=======
from typing import Sequence
import warnings
from numpy import (arange, ndarray, isnan,
                   logical_or, uint8, exp, ones, size, array)
from datetime import timedelta, datetime

from pandas import Series, DataFrame, read_csv, to_datetime, concat
from matplotlib.pyplot import ion, ioff, close

from os.path import exists, abspath, dirname, join
>>>>>>> fa1c08d5
from os import mkdir
from collections import OrderedDict as od
from astropy.io import fits
from traceback import format_exc

from pyplis import logger, print_log
from pyplis.base_img_list import BaseImgList
from pyplis.glob import DEFAULT_ROI
from pyplis.image import Img, model_dark_image
from pyplis.exceptions import ImgMetaError
from pyplis.utils import LineOnImage
from pyplis.plumebackground import PlumeBackgroundModel
from pyplis.plumespeed import OptflowFarneback, LocalPlumeProperties
from pyplis.helpers import (_print_list, closest_index)
from pyplis.calib_base import CalibData
from pyplis.custom_image_import import _read_binary_timestamp
import six


class DarkImgList(BaseImgList):
    """A :class:`BaseImgList`object only extended by read_gain value.

    This class is meant for storage of dark and offset images.

    Note
    ----
    It is recommended to perform the dark and offset correction using
    non-edited raw dark offset images. Therefore, the default edit state
    of these list (:attr:`edit_active`) is set to False. This means, if
    you have such a list and want to add blurring, cropping, etc., you
    first have to activate the image edit on image load via the
    :attr:`edit_active`.
    """

    def __init__(self, files=None, list_id=None, list_type=None, read_gain=0,
                 camera=None, init=True):

        super(DarkImgList, self).__init__(files, list_id, list_type, camera,
                                          init=False)
        self.read_gain = read_gain
        if init:
            self.add_files(files, load=False)
        self._edit_active = False
        if self.data_available:
            self.load()


class AutoDilcorrSettings(object):
    """Store settings for automatic dilution correction in ImgLists.

    Attributes
    ----------
    tau_thresh : float
        OD threshold for computation of plume pixel mask
    erosion_kernel_size : int
        size of erosion kernel applied to plume pixel mask
    dilation_kernel_size : int
        size of dilation kernel applied to plume pixel mask after
        erosion was applied
    bg_model : PlumeBackgroundModel
        plume background model used to compute tau images (i.e.
        correction mode 99, is e.g. used in :func:`_apply_edit` of
        :class:`ImgList`)

    Parameters
    ----------
    tau_thresh : float
        OD threshold for computation of plume pixel mask
    erosion_kernel_size : int
        size of erosion kernel applied to plume pixel mask
    dilation_kernel_size : int
        size of dilation kernel applied to plume pixel mask after
        erosion was applied

    """

    def __init__(self, tau_thresh=0.05, erosion_kernel_size=0,
                 dilation_kernel_size=0):
        self.tau_thresh = tau_thresh
        self.erosion_kernel_size = erosion_kernel_size
        self.dilation_kernel_size = dilation_kernel_size
        self.bg_model = PlumeBackgroundModel(mode=99)

    def __str__(self):
        return self.__dict__.__str__()


class _LinkedLists:
    """Management class for linked image lists.

    Attributes
    ----------
    lists : dict
        dictionary containing linked image lists and their IDs (keys)
    indices : dict
        dictionary containing lists that contain mapped indices for fast
        access for each linked list (keys are list IDs)
    always_reload : dict
        dictionary containing information (bool) for each linked list (keys)
        that specifies whether images are supposed to be reloaded whenever the
        index of the parent list is changed (regardless whether the actual
        index in the linked list remains the same or not).

    """

    def __init__(self):
        self.lists = od()
        self.indices = od()
        self.always_reload = od()

    @property
    def all_list_ids(self):
        return self.lists.keys()

    def add(self):
        raise NotImplementedError


class ImgList(BaseImgList):
    u"""Image list object with expanded functionality (cf. :class:`BaseImgList`).

    Additional features:

            1. Optical flow determination
            #. Linking of lists (e.g. on and offband lists)
            #. Dark and offset image correction
            #. Plume background modelling and tau image determination
            #. Methods for dilution correction
            #. Automatic vignetting correction
            #. Assignment of calibration data and automatic image calibration

    Parameters
    ----------
    files : list
        list containing image file paths, defaults to ``[]`` (i.e. empty list)
    list_id : :obj:`str`, optional
        string ID of this list, defaults to None
    list_type : :obj:`str`, optional
        string specifying type of image data in this list (e.g. on, off)
    camera : :obj:`Camera`, optional
        camera specifications, defaults to None
    geometry : :obj:`MeasGeometry`, optional
        measurement geometry
    init : bool
        if True, the first two images in list ``files`` are loaded
    **dilcorr_settings
        additional keyword args corresponding to settings for automatic
        dilution correction passed to __init__ of :class:´AutoDilcorrSettings`

    """

    def __init__(self, files=None, list_id=None, list_type=None, camera=None,
                 geometry=None, init=True, **dilcorr_settings):

        super(ImgList, self).__init__(files, list_id, list_type, camera,
                                      geometry, init=False)

        self.loaded_images.update({"next": None})

        #: List modes (currently only tau) are flags for different list states
        #: and need to be activated / deactivated using the corresponding
        #: method (e.g. :func:`activate_tau_mode`) to be changed, dont change
        #: them directly via this private dictionary
        self._list_modes.update({
            "darkcorr": False,  # dark correction
            "optflow": False,  # compute optical flow
            "vigncorr": False,  # load vignetting corrected images
            "dilcorr": False,  # load as dilution corrected images
            "tau": False,  # load as OD images
            "aa": False,  # load as AA images
            "senscorr": False,  # correct for cross-detector sensitivity
                                # variations
            "gascalib": False,
            "shift": False
        })  # load as calibrated SO2 images

        self._ext_coeffs = None

        # a constant background image that may be assigned
        # to the list using attr. bg_img
        self._bg_img = None

        self._bg_list_id = None  # ID of linked background list

        self.bg_model = PlumeBackgroundModel()

        self._senscorr_mask = None
        self._calib_data = None

        # these two images can be set manually, if desired
        self.master_dark = None
        self.master_offset = None

        # These dicitonaries contain lists with dark and offset images
        self.dark_lists = od()
        self.offset_lists = od()
        self._dark_corr_opt = self.camera.darkcorr_opt

        self._last_dark = None

        # Dark images will be updated every 10 minutes (i.e. before an image is
        # dark and offset corrected it will be checked if the currently loaded
        # images match the time interval (+-10 min) of this image and if not
        # a new one will be searched).
        self.update_dark_ival = 10  # mins
        self.time_last_dark_check = datetime(1900, 1, 1)

        # tau threshold for calculation of plume pixel mask fro dilution
        # correction
        self.dilcorr_settings = AutoDilcorrSettings(**dilcorr_settings)
        # self.currentMaxI=None

        # Optical flow engine
        self.optflow = OptflowFarneback(name=self.list_id)

        if self.data_available and init:
            self.load()

    @property
    def darkcorr_opt(self):
        """Return the current dark correction mode.

        The following modes are available:

            0   =>  no dark correction possible (is e.g. set if camera is
                    unspecified)
            1   =>  individual correction with separate dark and offset
                    (e.g. ECII data)
            2   =>  one dark image which is subtracted (including the offset,
                    e.g. HD cam data)

        For details see documentation of :class:`CameraBaseInfo`
        """
        return self._dark_corr_opt

    @darkcorr_opt.setter
    def darkcorr_opt(self, val):
        val = int(val)
        if val not in [0, 1, 2]:
            raise ValueError
        self._dark_corr_opt = val

    @property
    def darkcorr_mode(self):
        """Return current list darkcorr mode."""
        return self._list_modes["darkcorr"]

    @darkcorr_mode.setter
    def darkcorr_mode(self, value):
        """Change current list darkcorr mode.

        Wrapper for :func:`activate_darkcorr`
        """
        return self.activate_darkcorr(value)

    @property
    def optflow_mode(self):
        """Activate / deactivate optical flow calc on image load."""
        return self._list_modes["optflow"]

    @optflow_mode.setter
    def optflow_mode(self, val):
        self.activate_optflow_mode(val)

    @property
    def vigncorr_mode(self):
        """Activate / deactivate vignetting correction on image load."""
        return int(self._list_modes["vigncorr"])

    @vigncorr_mode.setter
    def vigncorr_mode(self, val):
        self.activate_vigncorr(val)

    @property
    def dilcorr_mode(self):
        """Activate / deactivate dilution correction on image load."""
        return int(self._list_modes["dilcorr"])

    @dilcorr_mode.setter
    def dilcorr_mode(self, val):
        self.activate_dilcorr_mode(val)

    @property
    def sensitivity_corr_mode(self):
        """Activate / deactivate AA sensitivity correction mode."""
        return self._list_modes["senscorr"]

    @sensitivity_corr_mode.setter
    def sensitivity_corr_mode(self, val):
        """Activate / deactivate AA sensitivity correction mode."""
        if val == self._list_modes["senscorr"]:
            return
        if val:
            self.senscorr_mask  # raise AttributeError if mask is not available
            if not self.aa_mode:
                raise AttributeError("AA sensitivity correction mode can only "
                                     "be activated in list aa_mode, please "
                                     "activate aa_mode first...")

        self._list_modes["senscorr"] = val
        self.load()

    @property
    def tau_mode(self):
        """Return current list tau mode."""
        return self._list_modes["tau"]

    @tau_mode.setter
    def tau_mode(self, value):
        """Change current list tau mode.

        Wrapper for :func:`activate_tau_mode`
        """
        self.activate_tau_mode(value)

    @property
    def shift_mode(self):
        """Return current list registration shift mode."""
        return self._list_modes["shift"]

    @shift_mode.setter
    def shift_mode(self, value):
        """Change current list registration shift mode.

        Wrapper for :func:`activate_shift_mode`
        """
        self.activate_shift_mode(value)

    @property
    def aa_mode(self):
        """Return current list AA mode."""
        return self._list_modes["aa"]

    @aa_mode.setter
    def aa_mode(self, value):
        """Change current list AA mode.

        Wrapper for :func:`activate_aa_mode`
        """
        self.activate_aa_mode(value)

    @property
    def calib_mode(self):
        """Acitivate / deactivate current list gas calibration mode."""
        return self._list_modes["gascalib"]

    @calib_mode.setter
    def calib_mode(self, value):
        """Change current list calibration mode."""
        self.activate_calib_mode(value)

    @property
    def ext_coeff(self):
        """Atmosphere aerosol extinction coefficient closest in time to current image"""
        if not isinstance(self.ext_coeffs, Series):
            raise AttributeError("Extinction coefficients not available in "
                                 "image list %s" % self.list_id)
        idx = closest_index(self.current_time(), self.ext_coeffs.index)
        return self.ext_coeffs.iloc[idx]

    @ext_coeff.setter
    def ext_coeff(self, val):
        msg = ("ext_coeff setter is deprecated and will be removed in future versions. "
                "Please use set_ext_coeffs instead") 
        warnings.warn(msg, DeprecationWarning, stacklevel=2)
        self.ext_coeffs = val

    @property
    def ext_coeffs(self) -> Series:
        """Dilution extinction coefficients."""
        return self._ext_coeffs

    @ext_coeffs.setter
    def ext_coeffs(self, val):
        msg = ("ext_coeffs setter is deprecated and will be removed in future versions. "
                "Please use set_ext_coeffs instead") 
        warnings.warn(msg, DeprecationWarning, stacklevel=2)
        if not isinstance(val, float):
            raise ValueError("need float for ext coeff val.")
        self.set_ext_coeffs(values=[val],timestamps=[self.start_acq[0]])
    
    def set_ext_coeffs(self, values: Sequence[float], timestamps: Sequence[datetime]) -> None:
        """Set extinction coefficients.
        
        The extinction coefficients are assigned as a timeseries and used if `dilcorr_mode` mode is
        activated. The extinction coefficients are used to correct the images for signal dilution
        due to ambient aerosol. 

        Note: Ideally, the extinction coefficients should be retrieved for each image in this
            list, to achieve the highest accuracy of correction. However, in stable atmospheric
            settings and for short image sequences, it may suffice to set less. 

        Args:
            values: List of extinction coefficient values.
            timestamps: List of timestamps corresponding to the values.
        """
        self._ext_coeffs = Series(values, index=timestamps)

    @property
    def bg_img(self):
        """Return background image based on current vignetting corr setting."""
        img = self._bg_img
        if isinstance(img, Img):
            return img

        lst = self.bg_list
        if isinstance(lst.current_img(), Img):
            return lst.current_img()

        raise AttributeError("No background image found in image list")

    @bg_img.setter
    def bg_img(self, val):
        self.set_bg_img(val)

    @property
    def dark_img(self):
        """Return current dark image."""
        return self.get_dark_image()

    @property
    def bg_list(self):
        """Return background image list (if assigned)."""
        try:
            return self.linked_lists[self._bg_list_id]
        except KeyError:
            raise AttributeError("No linked background list found with ID %s "
                                 "found in ImgList %s. "
                                 % (self._bg_list_id, self.list_id))

    @bg_list.setter
    def bg_list(self, val):
        self.set_bg_list(val)

    @property
    def senscorr_mask(self):
        """Get / set AA correction mask."""
        if isinstance(self._senscorr_mask, ndarray):
            logger.warning("AA correction mask in list %s is numpy array and"
                 "will be converted into Img object" % self.list_id)
            self._senscorr_mask = Img(self._senscorr_mask)
        if not isinstance(self._senscorr_mask, Img):
            try:
                if not isinstance(self.calib_data, CalibData):
                    raise AttributeError("No CalibData object assigned to "
                                         "list from which a sensitivity  "
                                         "correction mask might be loaded...")
                mask = self.calib_data.senscorr_mask
                mask.to_pyrlevel(0)
                if mask.is_cropped:
                    raise ValueError("Sensitivity correction mask assigned to "
                                     "calibration data object is cropped and "
                                     "cannot be used")
                if not mask.shape == self._load_image().shape:
                    raise ValueError("Shape mismatch...")
                self._senscorr_mask = mask
            except Exception as e:
                raise AttributeError("AA correction mask could not be "
                                     "accessed. Traceback:\n%s"
                                     % format_exc(e))
        return self._senscorr_mask

    @senscorr_mask.setter
    def senscorr_mask(self, val):
        """Set AA correction mask."""
        if isinstance(val, ndarray):
            logger.warning("Input for AA correction mask in list %s is numpy array and"
                 "will be converted into Img object" % self.list_id)
            val = Img(val)
        if not isinstance(val, Img):
            raise TypeError("Invalid input for AA correction mask: need Img"
                            " object (or numpy array)")
        if not val.pyrlevel == 0:
            logger.warning("AA correction mask is required to be at pyramid level 0 and "
                 "will be converted")
            val.to_pyrlevel(0)
        img_temp = self._load_image(self.index)
        if val.shape != img_temp.shape:
            try:
                val = val.to_pyrlevel(img_temp.pyrlevel)
                if val.shape != img_temp.shape:
                    raise ValueError
            except BaseException:
                raise ValueError("Img shape mismatch between AA correction "
                                 "mask and list images")

        self._senscorr_mask = val

    @property
    def calib_data(self):
        """Get set object to perform calibration."""
        if not isinstance(self._calib_data, CalibData):
            print_log.warning(f"No calibration data available in imglist {self.list_id}")
        return self._calib_data

    @calib_data.setter
    def calib_data(self, val):
        if not isinstance(val, CalibData):
            raise TypeError("Could not set calibration data in imglist %s: "
                            "need CellCalibData obj or DoasCalibData obj"
                            % self.list_id)
        try: # ToDo: there must be a better way of doing this
            val(0.1)  # try converting a fake tau value into a gas column
        except ValueError:
            raise ValueError("Cannot set calibration data in image list, "
                             "calibration object is not ready")
        self._calib_data = val

    @property
    def doas_fov(self):
        """Try access DOAS FOV info (in case cailbration data is available)."""
        try:
            return self.calib_data.fov
        except BaseException:
            raise ValueError("No DOAS FOV information available")

    def init_bg_model(self, **kwargs):
        """Init clear sky reference areas in background model."""
        self.bg_model.update(**kwargs)
        self.bg_model.set_missing_ref_areas(self.current_img())

    def activate_darkcorr(self, value=True):
        """Activate or deactivate dark and offset correction of images.

        If dark correction turned on, dark image access is attempted, if that
        fails, Exception is raised including information what did not work
        out.

        Parameters
        ----------
        val : bool
            new mode

        """
        if value is self.darkcorr_mode:  # do nothing
            return
        if not value and self._load_edit["this"]["darkcorr"]:
            raise ImgMetaError("Cannot deactivate dark correction, original"
                               "image file was already dark corrected")
        if value:
            if self.current_img().edit_log["darkcorr"]:
                print_log.warning("Cannot activate dark correction in image list %s: "
                     "current image is already corrected for dark current"
                     % self.list_id)
                return
            self.get_dark_image()

        self._list_modes["darkcorr"] = value
        self.load()

    def activate_vigncorr(self, value=True):
        """Activate / deactivate vignetting correction on image load.

        Note
        ----

        Requires ``self.vign_mask`` to be set or an background image
        to be available (from which ``self.vign_mask`` is then determined)

        Parameters
        ----------
        value : bool
            new mode

        """
        if value is self.vigncorr_mode:  # do nothing
            return
        elif value:
            if self.current_img().edit_log["vigncorr"]:
                print_log.warning("Cannot activate vignetting correction in image list %s: "
                     "current image is already corrected for vignetting"
                     % self.list_id)
                return
            try:
                self.vign_mask
            except BaseException:
                self.det_vign_mask_from_bg_img()
            sh = self._load_image(self.index).img.shape
            if not self.vign_mask.shape == sh:
                raise ValueError("Shape of vignetting mask %s deviates from "
                                 "raw img shape %s"
                                 % (list(self.vign_mask.shape), list(sh)))
        self._list_modes["vigncorr"] = value
        self.load()

    def activate_shift_mode(self, value=True):
        """Activate / deactivate image shift on load.

        The shift that is set in the assigned Camera class is used

        Parameters
        ----------
        value : bool
            new mode

        """
        if value is self.shift_mode:
            return
        if value:
            if not self.list_type == "off":
                raise TypeError("Automatic shift can only be activated in "
                                "offband lists")
            if all([x == 0 for x in self.camera.reg_shift_off]):
                raise ValueError("Camera %s has no image registration "
                                 "shift defined" % self.camera.cam_id)
            dx, dy = self.camera.reg_shift_off
            img = self._this_raw_fromfile()
            if img.pyrlevel != 0:
                raise AttributeError("Loaded raw images have non-zero "
                                     "pyramid level, cannot apply shift")
            img.shift(dx, dy)
        self._list_modes["shift"] = value
        self._check_shift_others()
        self.load()

    def activate_tau_mode(self, value=True):
        """Activate tau mode.

        In tau mode, images will be loaded as tau images (if background image
        data is available).

        Parameters
        ----------
        value : bool
            new mode

        """
        if value is self.tau_mode:  # do nothing
            return
        if value:
            if self.current_img().edit_log["is_tau"]:
                print_log.warning("Cannot activate tau mode in image list %s: "
                     "current image is already a tau image"
                     % self.list_id)
                return
            cim = self._load_image(self.index)
            bg_img = None
            self.bg_model.set_missing_ref_areas(cim)
            if self.bg_model.mode == 0:
                logger.info("Background correction mode is 0, initiating "
                            "settings for poly surface fit")
                try:
                    self.calc_sky_background_mask()
                except Exception as e:
                    raise ValueError('Could not activate tau mode in BG model '
                                     'mode 0: Failed to compute sky background '
                                     'mask: Error: {}'.repr(e))
            else:
                if not self.has_bg_img():
                    raise AttributeError(
                        "no background image available in "
                        "list %s, please set a suitable background image "
                        "using method set_bg_img, or change current bg "
                        "modelling mode to 0 using self.bg_model.mode=0)"
                        % self.list_id)
                bg_img = self.bg_img
                if bg_img.is_vigncorr and not cim.is_vigncorr:
                    raise AttributeError("Background image in bg_list is "
                                         "corrected for vignetting but raw "
                                         "plume image is not. Please "
                                         "check")
            self.bg_model.get_tau_image(cim, bg_img, check_state=False)
        self._list_modes["tau"] = value
        self.load()

    def activate_aa_mode(self, value=True):
        """Activates AA mode (i.e. images are loaded as AA images).

        In order for this to work, the following prerequisites need to be
        fulfilled:

            1. This list needs to be an on band list
                (``self.list_type = "on"``)
            2. At least one offband list must be linked to this list (if more
                offband lists are linked and input param off_id is unspecified,
                then the first offband list found is used)
            3. The number of images in the off band list must exceed a minimum
                of 50% of the images in this list

        Parameters
        ----------
        val : bool
            Activate / deactivate AA mode

        """
        if value is self.aa_mode:
            return
        if not self.list_type == "on":
            raise TypeError("AA mode could not be activated: This list is "
                            "not an onband list")
        aa_test = None
        if value:
            if self.current_img().edit_log["is_aa"]:
                raise AttributeError(f"AA mode cannot be activated in image "
                                     f"list {self.list_id}: current image is already AA "
                                     f"image")

            offlist = self.get_off_list()
            logger.info(f"Activation of AA mode in ImgList {self.list_id}. Updating settings for "
                        f"plume background modelling and the following image "
                        f"preparation settings in linked off-band list:\n"
                        f"pyrlevel = 0 (prev: {offlist.pyrlevel})\n"
                        f"darkcorr_mode = {self.darkcorr_mode} (prev: {offlist.darkcorr_mode})\n"
                        f"roi_abs (cropping) = {DEFAULT_ROI} (prev: {offlist.roi_abs})")
            ed = offlist.edit_active
            offlist.edit_active = False
            offlist.bg_model.update(**self.bg_model.settings_dict())
            offlist.pyrlevel = offlist._load_edit["this"]["pyrlevel"]
            offlist.darkcorr_mode = self.darkcorr_mode
            offlist.roi_abs = DEFAULT_ROI
            offlist.edit_active = ed

            if not offlist.nof / float(self.nof) > 0.25:
                raise IndexError(
                    "Off band list does not have enough images...")
            if self.bg_model.mode != 0:
                if not self.has_bg_img():
                    raise AttributeError("no background image available, "
                                         "please set suitable background "
                                         "image using method set_bg_img "
                                         "or set background modelling mode=0")
                if not offlist.has_bg_img():
                    raise AttributeError("no background image available in "
                                         "off band list. Please set suitable "
                                         "background image using method "
                                         "set_bg_img or set background "
                                         "modelling mode = 0")
        
            self._list_modes["tau"] = False
            offlist.tau_mode = False
            aa_test = self._aa_test_img(offlist)
        self._list_modes["aa"] = value
        self.load()
        return aa_test

    def activate_calib_mode(self, value=True):
        """Activate calibration mode."""
        if value == self._list_modes["gascalib"]:
            return

        if value:
            if not self.aa_mode:
                self._list_modes["aa"] = True
                print_log.warning("List is not in AA mode")

            if not self.sensitivity_corr_mode:
                print_log.warning("AA sensitivity correction mode is deactivated. This "
                     "may yield erroneous results at the image edges")
            try:
                self.calib_data(self.current_img())
            except TypeError:
                raise AttributeError("Calibration data is not available "
                                     "in image list")

        self._list_modes["gascalib"] = value
        self.load()

    def activate_dilcorr_mode(self, value=True):
        """Activate dilution correction mode.

        Please see :func:`correct_dilution` for details.

        Parameters
        ----------
        value : bool
            New mode: True or False

        """
        logger.info("Activating dilution correction mode in list %s" % self.list_id)
        if value == self._list_modes["dilcorr"]:
            return
        if value:
            try:
                img = self._this_raw_fromfile()
                mask = self.correct_dilution(img,
                                             img_check_plumemask=False)[2]
            except Exception as e:
                raise AttributeError("Failed to activate dilution correction "
                                     "mode in list {}. Error: {}"
                                     .format(self.list_id, repr(e)))
            # make sure that in case an off-band list is assigned, it can
            # also be used to perform a dilution correction (i.e. bg_model
            # ready)
            if self.list_type == "on":
                lid = "No offlist found..."
                try:
                    off_list = self.get_off_list()
                    lid = off_list.list_id
                    off_list.bg_model.update(**self.bg_model.settings_dict())
                    off_img = off_list._this_raw_fromfile().to_pyrlevel(
                        off_list.pyrlevel)
                    mask = mask.to_pyrlevel(off_list.pyrlevel)
                    off_list.correct_dilution(off_img, plume_pix_mask=mask)
                except AttributeError:
                    pass
                except Exception as e:
                    msg = ("Failed to apply dilution correction "
                           "in linked offband list {}. Error: {}"
                           .format(lid, repr(e)))
                    if self.aa_mode:
                        raise ValueError(msg)
                    else:
                        print_log.warning(msg)

        self._list_modes["dilcorr"] = value
        self.load()

    def activate_optflow_mode(self, value=True, draw=False):
        """Activate / deactivate optical flow calculation on image load.

        Parameters
        ----------
        val : bool
            activate / deactivate
        draw : bool
            if True, flow field is plotted into current image


        """
        if value is self.optflow_mode:
            return
        if value:
            try:
                self.set_flow_images()
            except IndexError:
                raise IndexError("Optical flow mode cannot be activated in "
                                 "image list %s: list is at last index, "
                                 "please change list index and retry")
            self.optflow.calc_flow()
            if draw:
                self.optflow.draw_flow()
        self._list_modes["optflow"] = value

    def get_dark_image(self, key="this"):
        """Prepare the current dark image dependent on ``darkcorr_opt``.

        The code checks current dark correction mode and, if applicable,
        prepares the dark image.

            1. ``self.darkcorr_opt == 0`` (no dark correction)
                return False

            2. ``self.darkcorr_opt == 1`` (model dark image from a sample dark
                and offset image)
                Try to access current dark and offset image from
                ``self.dark_lists`` and ``self.offset_lists`` (so these must
                exist). If this fails for some reason, set
                ``self.darkcorr_opt = 2``, else model dark image using
                :func:`model_dark_image` and return this image

            3. ``self.darkcorr_opt == 2`` (subtract dark image if exposure
                times of current image does not deviate by more than 20% to
                current dark image)
                Try access current dark image in ``self.dark_lists``, if this
                fails, try to access current dark image in ``self.darkImg``
                (which can be set manually using :func:`set_dark_image`). If
                this also fails, set ``self.darkcorr_opt = 0`` and return
                False. If a dark image could be found and the exposure time
                differs by more than 20%, set ``self.darkcorr_opt = 0`` and
                raise ValueError. Else, return this dark image.

        """
        if self.darkcorr_opt == 0:
            raise ValueError(
                "Dark image could not be accessed in list %s: "
                "darkcorr_opt is zero, please set darkcorr_opt according "
                "to your data type")
        
        texp = self.current_img().meta["texp"]
        read_gain = self.current_img().meta["read_gain"]
        val = self.update_index_dark_offset_lists()
        last_dark = self._last_dark
        if not val and isinstance(last_dark, Img):
            if (last_dark.texp == texp and
                    read_gain == last_dark.meta["read_gain"]):
                return last_dark
        if self.darkcorr_opt == 1:
            try:
                dark = self.dark_lists[read_gain]["list"].current_img()
                offset = self.offset_lists[read_gain]["list"].current_img()
                dark = model_dark_image(texp, dark, offset)
            except KeyError as e:
                msg = format_exc(e.args[0])
                try:
                    dark = model_dark_image(texp, self.master_dark,
                                            self.master_offset)
                    logger.info("Using master dark and offset image")
                except BaseException:
                    raise ValueError(
                        "Dark image could not be accessed in "
                        "image list %s (darkcorr_opt=1), traceback: %s"
                        % (self.list_id, msg))

        if self.darkcorr_opt == 2:
            try:
                dark = self.dark_lists[read_gain]["list"].current_img()
                if not isinstance(dark, Img):
                    raise ValueError
            except BaseException:
                dark = self.master_dark
                if not isinstance(dark, Img):
                    raise ValueError(
                        "Dark image could not be accessed in "
                        "image list %s (darkcorr_opt=2)" % self.list_id)
        
        texp_ratio = texp / dark.meta["texp"]
        if not 0.8 <= texp_ratio <= 1.2:
            print_log.warning(f"Exposure time of current dark image in list {self.list_id} "
                                f"deviates by more than 20% from list image {key} "
                                f"(current list index: {self.cfn})")
    
        self._last_dark = dark
        return dark

    def get_off_list(self, list_id=None):
        """Search off band list in linked lists.

        Parameters
        ----------
        list_id : :obj:`str`, optional
            ID of the list. If unspecified (None), the default off band filter
            key is attempted to be accessed
            (``self.camera.filter_setup.default_key_off``) and if this fails,
            the first off band list found is returned.

        Raises
        ------
        AttributeError
            if not offband list can be assigned

        Returns
        -------
        ImgList
            the corresponding off-band list

        """
        if list_id is None:
            try:
                list_id = self.camera.filter_setup.default_key_off
                # print "Found default off band key %s" %list_id
            except BaseException:
                pass
        for lst in self.linked_lists.values():
            if lst.list_type == "off":
                if list_id is None or list_id == lst.list_id:
                    return lst
        raise AttributeError("No linked offband list was found")

    """SETTERS: ATTRIBUTE ASSIGNMENT METHODS"""

    def set_bg_img(self, bg_img):
        """Update the current background image object.

        Check input background image and, in case a vignetting mask is not
        available in this list, determine a vignetting mask from the
        background image. Furthermore, if the input image is not blurred it
        is blurred using current list blurring factor and in case the
        latter is 0, then it is blurred with a Gaussian filter of width 1.


        Parameters
        ----------
        bg_img : Img
            the background image object used for plume background modelling
            (modes 1 - 6 in :class:`PlumeBackgroundModel`)

        """
        if not isinstance(bg_img, Img):
            print_log.warning("Could not set background image in ImgList %s: "
                  ": wrong input type, need Img object" % self.list_id)
            return False
        vc_raw = self._this_raw_fromfile().is_vigncorr
        if bg_img.is_vigncorr:
            if not vc_raw:
                raise AttributeError("Cannot set vignetting corrected BG-img "
                                     "in image list that does not contain "
                                     "files that are not initially corrected "
                                     "for vignetting")
            self._bg_img = bg_img
        else:  # Input image is not vignetting corrected
            self._bg_img = bg_img
            try:
                self.vign_mask  # raises AttributeError if not available
            except AttributeError:
                self.det_vign_mask_from_bg_img()
        self._check_shift_others()

    def _check_shift_others(self):
        """Ensure consistent background and vignetting mask shift.

        Checks if background and vignetting mask are shifted according to
        current list mode.
        """
        if self.shift_mode:
            dx, dy = self.camera.reg_shift_off
            try:
                if not self.bg_img.is_shifted:
                    self.bg_img.shift(dx, dy)
            except AttributeError:
                logger.warning("No BG img available")
            try:
                if not self.vign_mask.is_shifted:
                    self.vign_mask.shift(dx, dy)
            except AttributeError:
                logger.warning("No vignetting mask available")
        else:
            try:
                if self.bg_img.is_shifted:
                    raise ImgMetaError("Current BG image is shifted...")
            except ImgMetaError as e:
                raise e
            except:
                pass
            try:
                if self.vign_mask.is_shifted:
                    raise ImgMetaError("Current vignetting mask is shifted...")
            except ImgMetaError as e:
                raise e
            except:
                pass

    def set_bg_list(self, lst, always_reload=False):
        """Assign background image list to this list.

        Assigns and links an image list containing background images to this
        list. Similar to other linked lists, the index of the current BG image
        is automatically updated such that the current BG image is closest in
        time to the current image in this list. Please note also, that a single
        master BG image can be assigned using :attr:`bg_img`.

        Parameters
        ----------
        lst : ImgList
            image list containing background images. Note that the input can
            also be a string specifying the list_id of an image list that is
            already linked to this list.
        always_reload : bool
            if True, the current BG image is always reloaded, whenever the
            index in this list is changed (not recommended since it is slow).
            If False, the state of the background list is only changed, if the
            actual background image index is altered.

        """
        if isinstance(lst, str):
            if lst not in self.linked_lists:
                raise AttributeError("No linked list with ID %s found in image"
                                     " list %s" % (self.list_id, lst))
            self._bg_list_id = lst
            self.det_vign_mask_from_bg_img()
        elif isinstance(lst, ImgList):
            lid = "bg_" + self.list_id
            self.link_imglist(lst, list_id=lid, always_reload=always_reload)
            self._bg_list_id = lid
            self.det_vign_mask_from_bg_img()
        else:
            raise ValueError(
                "Invalid input for assignment of background image "
                "list. Please provide either a string of one of the image "
                "lists already linked to this list or provide an ImgList "
                "object containing BG images")

    def set_flow_images(self):
        """Update images for optical flow determination.

        The images are updated in :attr:`optflow`
        (:class:`OptflowFarneback` object) using method :func:`set_images`

        Raises
        ------
        IndexError
            object, i.e. `self.loaded_images["this"]` and
            `self.loaded_images["next"]`

        """
        if self.cfn == self.nof - 1:
            self.optflow.reset_flow()
            raise IndexError("Optical flow images cannot be set in ImgList %s:"
                             " print_log.warning( image ..." % self.list_id)

        self.optflow.set_images(self.loaded_images["this"],
                                self.loaded_images["next"])

    def set_optical_flow(self, optflow):
        """Set the current optical flow object.

        Currently only support for type :class:`OptflowFarneback`

        Parameters
        ----------
        optflow : OptflowFarneback
            the optical flow engine

        """
        if not isinstance(optflow, OptflowFarneback):
            raise ValueError("Need class OptflowFarneback")
        self.optflow = optflow

    def set_darkcorr_mode(self, mode):
        """Update dark correction mode.

        :param int mode (1): new mode
        """
        if 0 <= mode <= 2:
            self.camera.darkcorr_opt = mode
            return True
        return False

    def add_master_dark_image(self, dark, acq_time=datetime(1900, 1, 1),
                              texp=0.0, read_gain=0):
        """Add a (master) dark image data to list.

        Sets a dark image, which is used for dark correction in case,
        no dark / offset image lists are linked to this object or the data
        extraction from these lists does not work for some reason.

        :param (Img, ndarray) dark: dark image data
        :param datetime acq_time: image acquisition time (only updated if input
            image is numpy array or if acqtime in Img object is default),
            default: (1900, 1, 1)
        :param float texp: optional input for exposure time in units of
            s (i.e. is used if img input is ndarray or if exposure time is not
            set in the input img)

        The image is stored at::

            stored at self.master_dark

        """
        if not any([isinstance(dark, x) for x in [Img, ndarray]]):
            raise TypeError("Could not set dark image in image list, invalid"
                            " input type")
        elif isinstance(dark, Img):
            if dark.meta["texp"] == 0.0:
                if texp == 0.0:
                    raise ValueError("Could not set dark image in image "
                                     "list, missing input for texp")
                dark.meta["texp"] = texp

        elif isinstance(dark, ndarray):
            if texp is None:
                raise ValueError("Could not add dark image in image list, "
                                 "missing input for texp")
            dark = Img(dark, texp=texp)

        if (acq_time != datetime(1900, 1, 1) and
                dark.meta["start_acq"] == datetime(1900, 1, 1)):
            dark.meta["start_acq"] = acq_time
        dark.meta["read_gain"] = read_gain

        self.master_dark = dark

    def add_master_offset_image(self, offset, acq_time=datetime(1900, 1, 1),
                                texp=0.0, read_gain=0):
        """Add a (master) offset image to list.

        Sets a offset image, which is used for dark correction in case,
        no dark / offset image lists are linked to this object or the data
        extraction from these lists does not work for some reason.

        :param (Img, ndarray) offset: offset image data
        :param datetime acq_time: image acquisition time (only used if input
            image is numpy array or if acqtime in Img object is default)
        :param float texp: optional input for exposure time in units of
            s (i.e. is used if img input is ndarray or if exposure time is not
            set in the input img)

        The image is stored at::

            self.master_offset

        """
        if not any([isinstance(offset, x) for x in [Img, ndarray]]):
            raise TypeError("Could not set offset image in image list, invalid"
                            " input type")
        elif isinstance(offset, Img):
            if offset.meta["texp"] == 0.0:
                if texp == 0.0:
                    raise ValueError("Could not set offset image in image "
                                     "list, missing input for texp")
                offset.meta["texp"] = texp

        elif isinstance(offset, ndarray):
            if texp is None:
                raise ValueError("Could not add offset image in image list, "
                                 "missing input for texp")
            offset = Img(offset, texp=texp)

        if (acq_time != datetime(1900, 1, 1) and
                offset.meta["start_acq"] == datetime(1900, 1, 1)):
            offset.meta["start_acq"] = acq_time
        offset.meta["read_gain"] = read_gain
        self.master_offset = offset

    def set_closest_dark_offset(self):
        """Update the index of the current dark and offset images.

        The index is updated in all existing dark and offset lists.
        """
        updated = False
        try:
            num = self.index
            for read_gain, info in six.iteritems(self.dark_lists):
                darknum = info["idx"][num]
                if darknum != info["list"].index:
                    updated = True
                    logger.info("Dark image index (read_gain %s) was changed in "
                          "list %s from %s to %s"
                          % (read_gain, self.list_id,
                             info["list"].index, darknum))
                    info["list"].goto_img(darknum)

            if self.darkcorr_opt == 1 and updated:
                for read_gain, info in six.iteritems(self.offset_lists):
                    offsnum = info["idx"][num]
                    if offsnum != info["list"].index:
                        logger.info("Offset image index (read_gain {}) was changed "
                                    "in list %s from {} to {}"
                                    .format(read_gain, self.list_id, info["list"].index,
                                    offsnum))
                        info["list"].goto_img(offsnum)
        except Exception:
            print_log.warning("Failed to update index of dark and offset lists")
            return False
        return updated

    """LINKING OF OTHER IMAGE LIST OBJECTS"""
    def link_imglist(self, other_list, list_id=None, always_reload=True):
        """Link another image list to this list.

        Parameters
        ----------
        other_list : ImgList
            image list object that is supposed to be linked to this one
        always_reload : bool
            if True, the current image in the linked list is always reloaded,
            whenever the index in this list is changed. This is useful in case
            an offband list is linked to an onband list, not so much if a
            list containing BG images is linked to an oband list (see also
            :func:`set_bg_list`)

        """
        logger.info("Linking list %s to list %s" % (other_list.list_id,
                                              self.list_id))
        if list_id is None:
            list_id = other_list.list_id

        if list_id in self.linked_lists:
            raise AttributeError("ImgList %s has already linked an ImgList "
                                 "with list_id %s. "
                                 "Please choose a different ID.")
        self.linked_lists[list_id] = other_list
        # self._linked_indices[list_id] = {}
        self._always_reload[list_id] = always_reload
        idx_array = self.assign_indices_linked_list(other_list)
        self._linked_indices[list_id] = idx_array
        # self.change_index_linked_lists()
        other_list.bg_model.update(**self.bg_model.settings_dict())

        self.load()

    def disconnect_linked_imglist(self, list_id):
        """Disconnect a linked list from this object.

        :param str list_id: string id of linked list
        """
        if list_id not in self.linked_lists.keys():
            print_log.warning("Error: no linked list found with ID " + str(list_id))
            return 0
        del self.linked_lists[list_id]
        del self._linked_indices[list_id]
        del self._always_reload[list_id]

    def link_dark_offset_lists(self, *lists):
        """Assign dark and offset image lists to this object.

        Assign dark and offset image lists: get "closest-in-time" indices of
        dark list with respect to the capture times of the images in this list.
        Then get "closest-in-time" indices of offset list with respect to dark
        list. The latter is done to ensure, that dark and offset set used for
        image correction are recorded subsequently and not individual from each
        other (i.e. only closest in time to the current image)
        """
        dark_assigned = False
        offset_assigned = False
        try:
            texp = self.current_img().texp
            if texp == 0 or isnan(texp):
                raise ValueError
        except BaseException:
            print_log.warning("Exposure time could not be accessed in ImgList %s"
                 % self.list_id)

        warnings = []
        # if input contains multiple lists for one of the two types (e.g. 2
        # type "dark" lists), then try to assign dark list with the smallest
        # difference in image exposure time. Here two helpers are initiated
        # for logging the difference in exposure (this method is for instance
        # relevant for the HD cam), requires flag: texp_access = True (see
        # above)
        dtexp_dark, dtexp_offset = 999999, 999999
        for lst in lists:
            if isinstance(lst, DarkImgList):
                if lst.list_type == "dark":
                    try:
                        dt = abs(texp - lst.current_img().texp)
                        if isnan(dt):
                            raise ValueError
                        elif dt < dtexp_dark\
                                or lst.read_gain not in self.dark_lists:
                            self.dark_lists[lst.read_gain] = od()
                            self.dark_lists[lst.read_gain]["list"] = lst
                            dtexp_dark = dt
                            dark_assigned = True
                    except BaseException:
                        self.dark_lists[lst.read_gain] = od()
                        self.dark_lists[lst.read_gain]["list"] = lst
                        dark_assigned = True

                elif lst.list_type == "offset":
                    try:
                        dt = abs(texp - lst.current_img().texp)
                        if (dt < dtexp_offset or
                                lst.read_gain not in self.offset_lists):
                            self.offset_lists[lst.read_gain] = od()
                            self.offset_lists[lst.read_gain]["list"] = lst
                            dtexp_offset = dt
                            offset_assigned = True
                    except BaseException:
                        self.offset_lists[lst.read_gain] = od()
                        self.offset_lists[lst.read_gain]["list"] = lst
                        offset_assigned = True

                else:

                    warnings.append("List %s, type %s could not be linked "
                                    % (lst.list_id, lst.list_type))
            else:
                warnings.append("Obj of type %s could not be linked, need "
                                " DarkImgList " % type(lst))

        for gain, value in six.iteritems(self.dark_lists):
            value["idx"] = self.assign_indices_linked_list(value["list"])
        for gain, value in six.iteritems(self.offset_lists):
            value["idx"] = self.assign_indices_linked_list(value["list"])
        _print_list(warnings)
        return dark_assigned, offset_assigned

    """INDEX AND IMAGE LOAD MANAGEMENT"""

    def change_index_linked_lists(self):
        """Update current index in all linked lists based on ``cfn``."""
        for key, lst in six.iteritems(self.linked_lists):
            lst.goto_img(self._linked_indices[key][self.index],
                         reload_here=self._always_reload[key])

    def load(self):
        """Try load current and next image."""
        self.change_index_linked_lists()  # based on current index in this list
        if not super(ImgList, self).load():
            return False
        if self.nof > 1:
            next_img = self._load_image(self.next_index)
            self.loaded_images["next"] = next_img
            self._load_edit["next"].update(next_img.edit_log)
            self._apply_edit("next")
        else:
            logger.debug(f"{self.__class__.__name__} '{self.list_id}' contains only one image. Setting this image both "
                 "in <this> and <next> attr.")
            self.loaded_images["next"] = self.loaded_images["this"]
            self._load_edit["next"].update(self._load_edit["this"])

        if self.optflow_mode:
            try:
                self.set_flow_images()
                self.optflow.calc_flow()
            except IndexError:
                print_log.warning("Reached last index in image list, optflow_mode will be deactivated")
                self.optflow_mode = 0
        return True

    def goto_next(self):
        """Load next image in list."""
        if self.nof < 2 or not self._auto_reload:
            logger.warning("Could not load next image, number of files in list: " +
                  str(self.nof))
            return False

        self.iter_indices(to_index=self.next_index)
        self.change_index_linked_lists()  # load new images in all linked lists

        this_img = self.loaded_images["next"]
        self.loaded_images["this"] = this_img
        self._load_edit["this"].update(self._load_edit["next"])

        if this_img.vign_mask is not None:
            self.vign_mask = this_img.vign_mask

        if self.update_cam_geodata:
            self.meas_geometry.update_cam_specs(**this_img.meta)

        next_img = self._load_image(self.next_index)
        self.loaded_images["next"] = next_img
        self._load_edit["next"].update(next_img.edit_log)
        self._apply_edit("next")
        if self.optflow_mode:
            try:
                self.set_flow_images()
                self.optflow.calc_flow()
            except IndexError:
                print_log.warning("Reached last index in image list, optflow_mode will be "
                     "deactivated")
                self.optflow_mode = 0
        return True

    """PROCESSING AND ANALYSIS METHODS"""

    def optflow_histo_analysis(self, lines=None, start_idx=0, stop_idx=None,
                               intensity_thresh=0, **optflow_settings):
        """Perform optical flow histogram analysis for list images.

        The analysis is performed for all list images within the specified
        index (or time) range and for an arbitraty number of PCS lines.

        Parameters
        ----------
        lines : list
            list containing :class:`LineOnImage` instances
        start_idx : :obj:`int` or :obj:`datetime`
            index or timestamp of first considered image. Note that the
            timestamp option only works if acq. times can be accessed from
            filenames for all files in the list (using method
            :func:`timestamp_to_index`)
        stop_idx : :obj:`int` or :obj:`datetime`, optional
            index of last considered image (if None, the last image in this
            list is used). Note that the timestamp option only works if acq.
            times can be accessed from filenames for all files in the list
            (using method :func:`timestamp_to_index`)
        intensity_thresh : float
            additional intensity threshold that may, e.g. be used to identify
            plume pixels (e.g. if list is in ``tau_mode``).
        **optflow_settings
            additional keyword args passed to :class:`OptflowFarneback`

        Returns
        -------
        list
            list containing the computed time series of optical flow
            histogram parameters (:class:`LocalPlumeProperties` instances) for
            each of the provided input :class:`LineOnImage` objects.

        """
        if lines is None:
            lines = []
        cfn_tmp = self.cfn
        if isinstance(start_idx, datetime):
            start_idx = self.timestamp_to_index(start_idx)
        if isinstance(stop_idx, datetime):
            stop_idx = self.timestamp_to_index(stop_idx)
        if stop_idx is None or stop_idx > self.nof:
            stop_idx = self.nof

        num = self._iter_num(start_idx, stop_idx)
        flm = self.optflow_mode
        self.goto_img(start_idx)
        self.optflow.settings.update(**optflow_settings)
        props = []
        for line in lines:
            if isinstance(line, LineOnImage):
                props.append(LocalPlumeProperties(line.line_id,
                                                  color=line.color))

        if len(props) == 0:
            lines = [None]
            props.append(
                LocalPlumeProperties("thresh_%.1f" % intensity_thresh))

        self.optflow_mode = True
        for k in range(num):
            plume_mask = self.get_thresh_mask(intensity_thresh)
            for i in range(len(props)):
                props[i].get_and_append_from_farneback(self.optflow,
                                                       line=lines[i],
                                                       pix_mask=plume_mask)

            self.goto_next()
        self.goto_img(cfn_tmp)
        self.optflow_mode = flm
        return props

    def get_thresh_mask(self, thresh=None, this_and_next=True):
        """Get bool mask based on intensity threshold.

        Parameters
        ----------
        thresh : :obj:`float`, optional
            intensity threshold
        this_and_next : bool
            if True, uses the current AND next image to determine mask

        Returns
        -------
        array
            mask specifying pixels that exceed the threshold

        """
        mask = self.current_img().get_thresh_mask(thresh)
        if this_and_next and not self.cfn == self.nof - 1:
            next_mask = self.loaded_images["next"].get_thresh_mask(thresh)
            mask = logical_or(mask, next_mask).astype(uint8)
        return mask

    def det_vign_mask_from_bg_img(self):
        r"""Determine vignetting mask from current background image.

        The mask is determined using a blurred (:math:`\sigma = 3`)
        background image which is normalised to one.

        The mask is stored in ``self.vign_mask``

        Returns
        -------
        Img
            vignetting mask

        """
        if not self.has_bg_img():
            raise AttributeError("Please set a background image first")
        bg_img = self.bg_img
        if bg_img.is_vigncorr:
            raise AttributeError("Cannot compute vignetting correction mask "
                                 "from current BG image in ImgList %s: BG "
                                 "image is already vignetting corrected"
                                 % self.list_id)
        mask = bg_img.duplicate()
        if mask.edit_log["blurring"] < 3:
            mask.add_gaussian_blurring(3)
        mask.img = mask.img / mask.img.max()
        self.vign_mask = Img(mask)
        return self.vign_mask

    def calc_sky_background_mask(self, lower_thresh=None,
                                 apply_movement_search=True,
                                 **settings_movement_search):
        """Retrieve and set background mask for 2D poly surface fit.

        Calculates mask specifying sky radiance pixels for background
        modelling mode 0. The mask is updated in the background model
        (class attribute :attr:`bg_model`).

        Parameters
        ----------
        lower_thresh : :obj:`float`, optional
            lower intensity threshold. If provided, this value is used,
            else, the minimum value is derived from the minimum intensity
            in the plume image within the current 3 sky reference
            rectangles
        **settings_movement_search
            additional keyword arguments passed to :func:`find_movement`.
            Note that these may include settings for the optical flow
            calculation which are further passed to the
            initiation of the :class:`FarnebackSettings` class

        Returns
        -------
        array
            2D-numpy boolean numpy array specifying sky background pixels

        """
        return self.bg_model.calc_sky_background_mask(self.current_img(),
                                     self.loaded_images["next"],
                                     lower_thresh,
                                     apply_movement_search,
                                     **settings_movement_search)

# =============================================================================
#     def prepare_bg_fit_mask(self, **kwargs):
#         """Calculate mask specifying sky-reference pixels in current image
#
#         Note
#         ----
#
#         1. The method was redefined and renamed, please see (and use)
#             :func:`calc_sky_background_mask` instead
#         2. This is a beta version
#
#         """
#         logger.warning("Old name (wrapper) for method calc_sky_background_mask")
#
#         return self.calc_sky_background_mask(**kwargs)
# =============================================================================

# =============================================================================
#     def prep_data_dilutioncorr_old(self, tau_thresh=0.05,
#                                    plume_pix_mask=None, plume_dists=None,
#                                    ext_coeff=None):
#         """Get parameters relevant for dilution correction
#
#         Relevant parameters are:
#
#             1. Current plume background
#             #. Plume distance estimate (either global or on a pixel basis)
#             #. Plume pixel mask (only plume pixels are corrected)
#
#         Note
#         ----
#         This method changes the current image preparation state such that tau
#         mode is deactivated and vigncorr mode is activated.
#
#         Parameters
#         ----------
#         tau_thresh : float
#             tau threshold for retrieval of plume pixel mask. Is only used in
#             case next :param:`plume_mask` is unspecified or invalid. In this
#             case the plume mask is retrieved using :func:`get_thresh_mask`.
#         plume_pix_mask : :obj:`array`, :obj:`Img`, optional
#             mask specifying plume pixels. If valid, it will be passed through
#             and no threshold mask will retrieved (see :param:`tau_thresh`)
#         plume_dists : :obj:`array`, :obj:`Img`, :obj:`float`, optional
#             plume distance(s) in m. If input is numpy array or :class:`Img`
#             then, it must have the same shape as the current image
#         ext_coeff : :obj:`float`, optional
#             atmospheric extinction coefficient. If unspecified, try access
#             via :attr:`ext_coeff` which returns the current extinction
#             coefficient and raise :obj:`AttributeError` in case, no coeffs
#             are assigned to this list
#
#         Returns
#         -------
#         tuple
#             5-element tuple containing input for dilution correction
#
#             - :obj:`Img`, current vignetting corrected image
#             - :obj:`float`, current extinction coefficient
#             - :obj:`Img`, current plume background
#             - (:obj:`array`, :obj:`float`), plume distance(s)
#             - :obj:`array`, mask specifying plume pixels
#         """
#         # check input distance and if invalid try retrieve using measurement
#         # geometry
#         try:
#             try:
#                 plume_pix_mask = plume_pix_mask.img
#             except:
#                 pass
#
#             if plume_pix_mask.shape == self.current_img().shape:
#                 mask_ok = True
#             else:
#                 mask_ok = False
#         except:
#             mask_ok = False
#
#
#         dists = plume_dists
#
#         if dists is None:
#             try:
#                 (_,
#                  _,
#                  dists)=\
#                  self.meas_geometry.compute_all_integration_step_lengths(
#                          pyrlevel=self.pyrlevel)
#                 dists = dists.img
#             except:
#                 raise ValueError("Measurement geometry not ready for access "
#                     "of plume distances in image list %s. Please provide "
#                     "plume distance using input parameter plume_dist_m"
#                     %self.list_id)
#         # get current extinction coefficient, raises AttributeError if not
#         # available
#         try:
#             ext_coeff = float(ext_coeff)
#         except:
#             ext_coeff = self.ext_coeff
#         self.vigncorr_mode = False
#         self.tau_mode = True
#         tau0 = self.current_img().duplicate()
#         self.vigncorr_mode = True
#         #bg = self.bg_model.current_plume_background
#         #bg.edit_log["vigncorr"] = True
#         if not mask_ok:
#             #print "Retrieving plume pixel mask in list %s" %self.list_id
#             plume_pix_mask = self.get_thresh_mask(tau_thresh)
#         self.tau_mode = False
#         bg = self.current_img() * exp(tau0.img)
#         return (self.current_img(), ext_coeff, bg, dists, plume_pix_mask)
# =============================================================================

    def calc_plumepix_mask(self, od_img, tau_thresh=0.05,
                           erosion_kernel_size=0,
                           dilation_kernel_size=0):
        """Calculate plume pixel mask from an OD image using a OD thrshold.

        The method further allows to close gaps using a suitable combination
        of an erosion
        """
        if not od_img.is_tau:
            raise ValueError("Input image must be optical density image "
                             "(or similar, e.g. calibrated CD image)")

        mask = od_img.to_binary(threshold=tau_thresh,
                                new_img=True)
        if erosion_kernel_size > 0:
            mask.erode(ones((erosion_kernel_size,
                             erosion_kernel_size), dtype=uint8))
        if dilation_kernel_size > 0:
            mask.dilate(ones((dilation_kernel_size,
                              dilation_kernel_size), dtype=uint8))
        return mask

    def correct_dilution(self, img, plume_bg_vigncorr=None,
                         plume_pix_mask=None, plume_dists=None,
                         ext_coeff=None, tau_thresh=0.05, vigncorr_mask=None,
                         erosion_kernel_size=0, dilation_kernel_size=0,
                         img_check_plumemask=True):
        """Correct a plume image for the signal dilution effect.

        The provided plume image needs to be in intensity space, meaning the
        pixel values need to be intensities and not optical densities or
        calibrated gas-CDs. The correction is based on Campion et al., 2015
        and requires knowledge of the atmospheric scattering extinction
        coefficients (``ext_coeff``) in the viewing direction of the camera.
        These can be provided using the corresponding input parameter
        ``ext_coeff`` or can be assigned to the list beforehand (up to you).
        See example script no. 11 to check out how you can retrieve the
        extinction coefficients using dark terrain features in the plume image.
        The correction furthermore requires knowledge of the plume distance
        (in the best case on the pixel-level) and a binary mask specifying
        plume image pixels. If the latter is not provided on input, it is
        computed within this function by calculating an OD (tau or AA) image
        (based on current list state) and by applying a specified OD threshold.
        Thus, in case no mask is provided, it must be possible to
        compute optical density images in this list, hence the :attr:`bg_model`
        (instance of :class:`PlumeBackgroundModel`) needs to be ready for
        tau image computation. In addition, a vignetting correction mask must
        be available.

        Parameters
        ----------
        img : Img
            the plume image object
        plume_bg_vigncorr : :obj:`Img`, optional
            vignetting corrected plume background image used for dilution
            correction
        plume_pix_mask : :obj:`Img`, optional
            binary mask specifying plume pixels in the image, is retrieved
            automatically if input is None
        plume_dists : :obj:`ndarray` or :obj:`Img`, optional
            2D array containing pixel based plume distances. If None, this
            mask will be attempted to be retrieved from the
            :class:`MeasGeometry` instance assigned to this list
        ext_coeff : :obj:`float`, optional
            atmospheric extinction coefficient. If unspecified, try access
            via :attr:`ext_coeff` which returns the current extinction
            coefficient and raises :obj:`AttributeError` in case, no coeffs are
            assigned to this list
        tau_thresh : float
            OD (tau) threshold to compute plume pixel mask (irrelevant if
            next :param:`plume_pix_mask` is provided)
        vigncorr_mask : :obj:`ndarray` or :obj:`Img`, optional
            mask used for vignetting correction
        erosion_kernel_size : int
            if not zero, the morphological operation erosion is applied
            to the plume pixel mask (e.g. to remove noise outliers) using
            an appropriate quadratic kernel corresponding to the input size
        dilation_kernel_size : int
            if not zero, the morphological operation dilation is applied
            to the plume pixel mask (e.g. to slightly extend the borders of
            the detected plume) using an appropriate quadratic kernel
            corresponding to the input size
        img_check_plumemask : bool
            if True, the current dark and vignetting correction states of
            plume and BG images are checked before computation of the plume
            background and, if applicable, the plume pixel mask

        Returns
        -------
        tuple
            3-element tuple containing

            - :obj:`Img`, dilution corrected input image (vignetting corrected)
            - :obj:`Img`, vignetting corrected plume background used for the\
            correction (is computed within this function body if not provided\
            on input
            - :obj:`array`, mask specifying plume pixels

        """
        if img.is_tau or img.is_aa or img.is_calibrated:
            raise ValueError("Img must not be an OD, AA or calibrated CD img")
        if vigncorr_mask is not None:
            self.vign_mask = vigncorr_mask
        vign_mask = self.vign_mask  # raises Exception if not available
        calc_mask = True if plume_pix_mask is None else False
        compute_bg = False if isinstance(plume_bg_vigncorr, Img) else True
        if plume_dists is None:
            plume_dists = self.plume_dists
        # get current extinction coefficient, raises AttributeError if not
        # available

        ext_coeff = self.ext_coeff if ext_coeff is None else float(ext_coeff)

        # initiate variable that may be filled with the uncorrected plume
        # background (if this is an onband list in AA mode, see below)
        if calc_mask or compute_bg:
            # model OD image for computation of plume pixel mask and current
            # sky background
            bg_raw = self.bg_img.to_pyrlevel(img.pyrlevel)
            tau_uncorr = self.bg_model.get_tau_image(
                img, bg_raw, check_state=img_check_plumemask)

        if not img.is_vigncorr:
            img.correct_vignetting(vign_mask, new_state=True)

        # compute plume background in image
        if compute_bg:
            plume_bg_vigncorr = img * exp(tau_uncorr.img)

        if calc_mask:
            # print "Retrieving plume pixel mask in list %s" %self.list_id
            plume_pix_mask = self.calc_plumepix_mask(tau_uncorr, tau_thresh,
                                                     erosion_kernel_size,
                                                     dilation_kernel_size)

        from pyplis.dilutioncorr import correct_img
        corr = correct_img(img, ext_coeff,
                           plume_bg_vigncorr, plume_dists, plume_pix_mask)

        bad_pix = corr.img <= 0
        corr.img[bad_pix] = img.img[bad_pix]

        return (corr, plume_bg_vigncorr, plume_pix_mask)

    def correct_dilution_all(self, tau_thresh=0.05, ext_on=None, ext_off=None,
                             add_off_list=True, save_dir=None,
                             save_masks=False, save_bg_imgs=False,
                             save_tau_prev=False, vmin_tau_prev=None,
                             vmax_tau_prev=None, **kwargs):
        """Correct all images for signal dilution.

        Correct and save all images in this list for the signal dilution
        effect. See :func:`correct_dilution` and :func:`prep_data_dilutioncorr`
        for details about requirements and additional input options.

        Note
        ----
        The vignetting and dilution corrected images are stored with all
        additional image preparation settings applied (e.g. dark correction,
        blurring)

        Parameters
        ----------
        tau_thresh : :obj:`float`, optional
            tau threshold applied to determine plume pixel mask (retrieved
            using :attr:`tau_mode`, not :attr:`aa_mode`)
        ext_on : :obj:`float`, optional
            atmospheric extinction coefficient at on-band wavelength, if None
            (default), try access via :attr:`ext_coeff`
        ext_off : :obj:`float`, optional
            atmospheric extinction coefficient at off-band wavelength. Only
            relevant if input param ``add_off_list`` is True. If None (default)
            and ``add_off_list=True`` try access via :attr:`ext_coeff` in off
            band list.
        add_off_list : bool
            if True, also the images in a linked off-band image list
            (using :func:`get_off_list`) are corrected as well. For the
            correction of the off-band images, the current plume pixel mask
            of this list is used.
        save_dir : :obj:`str`, optional
            base directory for saving the corrected images. If None (default),
            then a new directory ``dilcorr`` is created at the storage location
            of the first image in this list
        save_masks : bool
            if True,  a folder *plume_pix_masks* is created within
            :param:`save_dir` in which all plume pixel masks are stored as
            FITS
        save_bg_imgs : bool
            if True, a folder *bg_imgs* is created which is used to store
            modelled plume background images for each image in this list. This
            folder can be used on re-import of the data in order to save
            background modelling time using background modelling mode 99.
        save_tau_prev : bool
            if True, png previews of dilution corrected tau images are saved
        vmin_tau_prev : :obj:`float`, optional
            lower tau value for tau image preview plots
        vmax_tau_prev : :obj:`float`, optional
            upper tau value for tau image preview plots
        **kwargs
            additional keyword args for dilution correction functions
            :func:`correct_dilution` and :func:`prep_data_dilutioncorr`

        """
        ioff()
        if self.calib_mode or self.aa_mode or self.tau_mode:
            raise AttributeError("List must not be in tau, AA or calib mode")
        self.darkcorr_mode = True
        if save_dir is None or not exists(save_dir):
            save_dir = abspath(join(dirname(self.files[0]), ".."))
        save_dir = join(save_dir, "dilutioncorr")
        if not exists(save_dir):
            mkdir(save_dir)
        if save_masks:
            mask_dir = join(save_dir, "plume_pix_masks")
            if not exists(mask_dir):
                mkdir(mask_dir)
        if save_bg_imgs:
            bg_dir = join(save_dir, "bg_imgs")
            if not exists(bg_dir):
                mkdir(bg_dir)
        if save_tau_prev:
            tau_dir = join(save_dir, "tau_prev")
            if not exists(tau_dir):
                mkdir(tau_dir)

        self.goto_img(0)
        saved_off = []
        num = self._iter_num(0, self.nof)
        if add_off_list:
            off = self.get_off_list()
            off.bg_model.update(**self.bg_model.settings_dict())
        for k in range(num):
            (corr,
             bg,
             plume_pix_mask) = self.correct_dilution(self.current_img(),
                                                     tau_thresh=tau_thresh,
                                                     ext_coeff=ext_on,
                                                     **kwargs)
            corr.save_as_fits(save_dir)
            fname = corr.meta["file_name"]
            if save_masks:
                Img(plume_pix_mask.img, dtype=uint8,
                    file_name=fname).save_as_fits(mask_dir)
            if save_bg_imgs:
                bg.save_as_fits(bg_dir, fname)
            if save_tau_prev:
                tau = corr.to_tau(bg)
                fig = self.bg_model.plot_tau_result(tau,
                                                    tau_min=vmin_tau_prev,
                                                    tau_max=vmax_tau_prev)
                name = fname.split(".")[0] + ".png"
                fig.savefig(join(tau_dir, name))
                close("all")
                del fig
            if add_off_list:
                if not off.current_img().meta["file_name"] in saved_off:
                    # use on band plume pixel mask
                    (corr_off,
                     bg_off,
                     _) = off.correct_dilution(off.current_img(), ext_coeff=ext_off,
                                               plume_pix_mask=plume_pix_mask,
                                               **kwargs)
                    saved_off.append(corr_off.save_as_fits(save_dir))
                    if save_bg_imgs:
                        bg_off.save_as_fits(bg_dir, corr_off.meta["file_name"])
            self.goto_next()
        ion()

    def import_ext_coeffs_csv(self, file_path, header_id=None, **kwargs):
        """Import extinction coefficients from csv.

        The text file requires datetime information in the first column and
        a header which can be used to identify the column. The import is
        performed using :func:`pandas.read_csv`

        Parameters
        ----------
        file_path : str
          the csv data file
        header_id : str
          header string for column containing ext. coeffs
        **kwargs :
          additionald keyword args passed to :func:`pandas.read_csv`

        Returns
        -------
        Series
            pandas Series containing extinction coeffs

        Todo
        ----
        This is a Beta version, insert try / except block after testing

        """
        ts = read_csv(file_path, header=None, index_col=0,
                      parse_dates=True, **kwargs).squeeze("columns")
        self.set_ext_coeffs(values=ts.values, timestamps=ts.index.to_pydatetime())
        return self.ext_coeffs

    def has_bg_img(self):
        """Return boolean whether or not background image is available."""
        if not isinstance(self.bg_img, Img):
            return False
        return True

    def update_index_dark_offset_lists(self):
        """Check and update current dark image (if possible / applicable)."""
        if self.darkcorr_opt == 0:
            return False
        t_last = self.time_last_dark_check
        ctime = self.current_time()
        if not (
            (t_last - timedelta(minutes=self.update_dark_ival)) < ctime <
                (t_last + timedelta(minutes=self.update_dark_ival))):
            if self.set_closest_dark_offset():
                logger.info(f"Updated dark / offset in img_list {self.list_id} at {ctime}")
                self.time_last_dark_check = ctime
                return True
        return False

    def _apply_edit(self, key):
        """Apply the current image edit settings to image.

        Parameters
        ----------
        key : str
            image identifier (use "this" or "next")

        """
        if not self.edit_active:
            logger.debug(f"Edit not active in img_list {self.list_id}: no image preparation will be performed")
            return
        img = self.loaded_images[key]
        # apply dark correction
        if self.darkcorr_mode:
            dark = self.get_dark_image(key).to_pyrlevel(img.pyrlevel)
            img.subtract_dark_image(dark)
        if self.shift_mode:
            if img.pyrlevel != 0:
                raise AttributeError("Shift cannot be applied for images that "
                                     "are not on pyramid level 0 on load")
            img.shift(*self.camera.reg_shift_off)
        # things are more complicated if dilution correction mode is active,
        # since this requires the retrieval of a plume pixel mask, the
        # retrieval of the actual pixel dependent plume background and a
        # correction for vignetting. This is even more complicated, if the
        # list is in AA mode, since then, these things need to be done both
        # for off and onband. Finally, the (vignetting and dilution corrected)
        # raw images can be used to compute the dilution corrected optical
        # densities
        if self.dilcorr_mode:
            # init variable plume_pix_mask
            plume_pix_mask = None
            if self.aa_mode:
                # hold a copy of the uncorrected onband plume image that is
                # needed below to compute the offband background
                img_uncorr = img.duplicate()
                # if this is an onband list that is in AA mode, the plume pixel
                # mask is retrieved from a precomputed AA image which is done
                # below. This allows in one go to also retrieve the actual
                # plume background in the offband from the already computed
                # onband background
                off_list = self.get_off_list()
                off_img = off_list.loaded_images[key].to_pyrlevel(img.pyrlevel)
                if off_img.is_vigncorr:    
                    print_log.warning(
                        f"List {self.__class__.__name__} '{self.list_id}'"
                         "is in AA mode: it appears that "
                         "vigncorr_mode is active in either or both the on and off list. " 
                         "You might want to consider to turn "
                         "off vigncorr_mode in both lists as this is irrelevant for the "
                         "computation of OD and AA images and only slows "
                         "things down a little")
                    
                    # revoke vignetting correcting in offband image
                    off_img = off_img.duplicate().correct_vignetting(off_list.vign_mask, new_state=False)
                if off_img.is_tau:
                    raise AttributeError("Off-band image is in tau mode, "
                                         "please deactivate tau_mode in "
                                         "offband list...")
                bg_on = self.bg_img.to_pyrlevel(img.pyrlevel)
                bg_off = off_list.bg_img.to_pyrlevel(img.pyrlevel)
                aa_uncorr = self.bg_model.get_aa_image(img, off_img,
                                                       bg_on, bg_off)
                plume_pix_mask = self.calc_plumepix_mask(
                    aa_uncorr,
                    self.dilcorr_settings.tau_thresh,
                    self.dilcorr_settings.erosion_kernel_size,
                    self.dilcorr_settings.dilation_kernel_size)

            (img,  # vignetting corrected and dilution corrected image
             bg_vigncorr,
             plume_pix_mask) = self.correct_dilution(
                img,
                plume_pix_mask=plume_pix_mask,
                tau_thresh=self.dilcorr_settings.tau_thresh,
                erosion_kernel_size=self.dilcorr_settings.erosion_kernel_size,
                dilation_kernel_size=self.dilcorr_settings.dilation_kernel_size)
            if self.tau_mode:
                img = self.dilcorr_settings.bg_model.get_tau_image(plume_img=img,
                                               bg_img=bg_vigncorr)
            elif self.aa_mode:
                if off_img.is_dilcorr:
                    raise AttributeError("Current offband image in linked "
                                         "off-band list is corrected for "
                                         "signal dilution. Please "
                                         "deactivate.")

                bg_on = bg_vigncorr.duplicate().correct_vignetting(self.vign_mask, new_state=False)
                bg_off = (bg_on * off_img / (img_uncorr * exp(aa_uncorr.img)))

                bg_off_vigncorr = bg_off.correct_vignetting(off_list.vign_mask)

                (off_img, _, _) = off_list.correct_dilution(
                    off_img,
                    plume_bg_vigncorr=bg_off_vigncorr,
                    plume_pix_mask=plume_pix_mask)

                img = self.dilcorr_settings.bg_model.get_aa_image(plume_on=img,
                                              plume_off=off_img,
                                              bg_on=bg_vigncorr,
                                              bg_off=bg_off_vigncorr)

        else: # dilution correction mode is inactive
            bg = None
            if self.tau_mode:
                if self.bg_model.mode > 0:  # dilution_corr is not active
                    bg = self.bg_img.to_pyrlevel(img.pyrlevel)
                img = self.bg_model.get_tau_image(plume_img=img,
                                                  bg_img=bg)
            elif self.aa_mode:
                off_list = self.get_off_list()
                off_img = off_list.loaded_images[key].to_pyrlevel(img.pyrlevel)
                if off_img.is_vigncorr:
                    print_log.warning(
                        f"List {self.__class__.__name__} '{self.list_id}'"
                         "is in AA mode: it appears that "
                         "vigncorr_mode is active in either or both the on and off list. " 
                         "You might want to consider to turn "
                         "off vigncorr_mode in both lists as this is irrelevant for the "
                         "computation of OD and AA images and only slows "
                         "things down a little")
                    off_img = off_img.duplicate()
                    # revoke vignetting correcting in offband image
                    off_img.correct_vignetting(off_list.vign_mask,
                                               new_state=False)
                if off_list.dilcorr_mode:
                    raise AttributeError("Linked off-band list has dilution "
                                         "correction mode activated. Please "
                                         "deactivate.")
                elif off_img.is_tau:
                    raise AttributeError(
                        "Linked off-band list is in tau mode. "
                        "Please deactivate...")

                if self.bg_model.mode > 0:  # dilution_corr is not active
                    bg = self.bg_img.to_pyrlevel(img.pyrlevel)

                # make sure, the dilution correction mode is activated in the
                # off list if it is activated here
                bg_off = off_list.bg_img.to_pyrlevel(img.pyrlevel)

                img = self.bg_model.get_aa_image(plume_on=img,
                                                 plume_off=off_img,
                                                 bg_on=bg,
                                                 bg_off=bg_off)
        # if image is tau or AA
        if img.is_tau:
            if self.sensitivity_corr_mode:
                img = img / self.senscorr_mask
                img.edit_log["senscorr"] = 1
            if self.calib_mode:
                img.img = self.calib_data(img.img)
                img.edit_log["gascalib"] = True

        # apply vignetting correction only to images in intensity space
        if not img.is_tau and self.vigncorr_mode:
            img.correct_vignetting(self.vign_mask, new_state=True)

        img.to_pyrlevel(self.img_prep["pyrlevel"])
        if self.img_prep["crop"]:
            img.crop(self.roi_abs)
        if self.img_prep["8bit"]:
            img._to_8bit_int(new_im=False)
        # do this at last, since it can be time consuming and is therefore much
        # faster in case pyrlevel > 0 or crop applied
        img.add_gaussian_blurring(self.img_prep["blurring"])
        img.apply_median_filter(self.img_prep["median"])
        self.loaded_images[key] = img

    def _aa_test_img(self, off_list):
        """Try to compute an AA test-image."""
        on = self._load_image(self.index)
        off = off_list._load_image(off_list.index)
        bg_on = self.bg_img.to_pyrlevel(on.pyrlevel)
        bg_off = off_list.bg_img.to_pyrlevel(off.pyrlevel)
        return self.bg_model.get_aa_image(on, off, bg_on, bg_off,
                                          check_state=False)


class CellImgList(ImgList):
    """Image list object for cell images.

    Whenever cell calibration is performed, one calibration cell is put in
    front of the lense for a certain time and the camera takes one (or ideally)
    a certain amount of images.

    This image list corresponds to such a list of images with one specific
    cell in the camera FOV. It is a :class:`BaseImgList` only extended by
    the variable ``self.gas_cd`` specifying the amount of gas (column
    density) in this cell.
    """

    def __init__(self, files=None, list_id=None, list_type=None, camera=None,
                 geometry=None, cell_id="", gas_cd=0.0, gas_cd_err=0.0):

        super(CellImgList, self).__init__(files, list_id, list_type, camera,
                                          geometry)
        self.cell_id = cell_id
        self.gas_cd = gas_cd
        self.gas_cd_err = gas_cd_err

    def update_cell_info(self, cell_id, gas_cd, gas_cd_err):
        """Update cell_id and gas_cd amount."""
        self.cell_id = cell_id
        self.gas_cd = gas_cd
        self.gas_cd_err = gas_cd_err


class ImgListLayered(ImgList):
    """Image list object able to deal with multi layered fits files.

    Additional features:

            1. Indexing using double index: Filename and image layer
            2. Function which returns a DataFrame of all available data

    Parameters
    ----------
    files : list
        list containing image file paths, defaults to ``[]`` (i.e. empty list)
    meta : DataFrame
        meta data from a previous load of the same image list. Can be used
        alternatively for a faster initialisation
    list_id : :obj:`str`, optional
        string ID of this list, defaults to None
    list_type : :obj:`str`, optional
        string specifying type of image data in this list (e.g. on, off)
    camera : :obj:`Camera`, optional
        camera specifications, defaults to None
    geometry : :obj:`MeasGeometry`, optional
        measurement geometry
    init : bool
        if True, the first two images in list ``files`` are loaded

    Note
    ----
    Initialise with a list of n files each containing a (variable)
    number of image layers) m_n. The file header needs to be read in for
    every file in order to get the right amount of total images. The
    attribute `self.files` will contain m_n copies of the file n.
    If the list has been loaded before, the ImgListLayered can also be
    initialised with a DataFrame containing all meta information.

    """

    def __init__(self, files=None, meta=None, list_id=None, list_type=None,
                 camera=None, geometry=None, init=True):
        # uses the init method from ImgList but does not load the files!
        if files is None:
            files = []
        super(ImgListLayered, self).__init__(files, list_id, list_type, camera,
                                             geometry, init=False)

        self.fitsfiles = files

        if isinstance(meta, DataFrame):
            try:
                self.metaData = meta
            except:
                self.metaData = self.get_img_meta_all()
        else:
            self.metaData = self.get_img_meta_all()

        # Image referencing by two information: file and image layer
        # filename subindex (file is repeated m_n times)
        self.files = self.metaData['file'].values
        # image layer inside fits file
        self.hdu_nr = self.metaData['hdu_nr'].values

        if self.data_available and init:
            self.load()

    def get_img_meta_from_filename(self, file_path):
        """Load and prepare img meta input dict for Img object.

        Note
        ----
        Convenience method only rewritten in order to not break the code.
        Loads meta data of first image plane in fits file_path

        Parameters
        ----------
        file_path : str
            file path of image

        Returns
        -------
        dict
            dictionary containing retrieved values for ``start_acq`` and
            ``texp``

        """
        print_log.warning('This method does not make a lot of sense for the ImgListLayered!'
             ' Returns the meta data of the first image in file_path.'
             ' Use metaData attribute to access meta information instead.')

        hdulist = fits.open(file_path)
        # Load the image
        image = hdulist[0].data
        time = _read_binary_timestamp(image)
        texp = float(hdulist[0].header['EXP']) / 1000.  # in s
        return {"start_acq": time, "texp": texp}

    def get_img_meta_all_filenames(self):
        """Return the same data as ImgList.get_img_meta_all_filenames.

        Note
        ----
        Convenience method only rewritten in order to not break the code

        Returns
        -------
        tuple
            2-element tuple containing

            - list, list containing all retrieved acq. time stamps
            - list, containing all retrieved exposure times

        """
        meta = self.metaData
        times = meta.start_acq.values
        texps = meta.exposure.values
        return times, texps

    def get_img_meta_one_fitsfile(self, file_path):
        """Load all meta data from all image layers of one fits file.

        In this form it is custom for the comtessa files
        TODO: Make general for multilayered fits
        """
        # temporary lists of parameters
        imgFileStart = []
        imgFileStop = []
        imgFileMin = []
        imgFileMax = []
        imgFileMean = []
        imgFileExp = []
        imgFileTemp = []

        # open the file, returning a list containg Header-Data Units (HDU)
        hdulist = fits.open(file_path)
        imgPerFile = size(hdulist)
#            hdulist.close()
        for hdu in range(imgPerFile):
            # Info from image
            image = hdulist[hdu].data
            imgFileStop.append(_read_binary_timestamp(image))
            image[0, 0:14] = image[1, 0:14]  # replace binary timestamp
            imgFileMin.append(image.min())
            imgFileMax.append(image.max())
            imgFileMean.append(image.mean())
            # Info from header
            imageHeader = hdulist[hdu].header
            ms = int(imageHeader['EXP']) * 1000
            imgFileStart.append(imgFileStop[-1] -
                                timedelta(microseconds=ms))
            imgFileExp.append(float(imageHeader['EXP']) / 1000.)  # in s
            imgFileTemp.append(float(imageHeader['TCAM']))

        # Combine the temporary lists to a dataFrame and return it
        meta = DataFrame(data={'file': [file_path] * imgPerFile,
                               'hdu_nr': array(range(imgPerFile), dtype=int),
                               'start_acq': imgFileStart,
                               'stop_acq': imgFileStop,
                               'exposure': imgFileExp,
                               'temperature': imgFileTemp,
                               'min': imgFileMin,
                               'max': imgFileMax,
                               'mean': imgFileMean},
                         index=imgFileStart)
        meta.index = to_datetime(meta.index)
        return meta

    def get_img_meta_all(self):
        """Load all available meta data from fits files.

        Returns
        -------
        dataFrame
            containing all metadata

        """
        if self.fitsfiles == []:
            logger.warning("ImgListLayered was intialised without providing the "
                  "fitsfile (e.g. only by meta file). self.get_img_meta_all "
                  "will return the existing metaData.")
            return self.metaData

        # Exatract information of every image in every fits file in fitsFile
        meta_single = [self.get_img_meta_one_fitsfile(file_path)
                       for file_path in self.fitsfiles]
        meta = concat(meta_single)
        meta['img_id'] = arange(0, len(meta), 1)
        meta.index = to_datetime(meta.index)
        return meta

    def _load_image(self, list_index):
        """Load a single image.

        Parameters
        ----------
        index : int
            index of image which should be loaded
        Returns
        -------
        Img
            loaded image including meta data

        """
        img_file = self.files[list_index]
        img_hdu = self.hdu_nr[list_index]
        meta = {}
        meta["fits_idx"] = img_hdu
        meta["filter_id"] = self.list_id

        image = Img(input=img_file,
                    import_method=self.camera.image_import_method,
                    **meta)
        return image<|MERGE_RESOLUTION|>--- conflicted
+++ resolved
@@ -26,31 +26,16 @@
 pre-processing modes (e.g. load images as dark corrected and calibrated images,
 compute optical flow between current and next image).
 """
-<<<<<<< HEAD
-from numpy import (asarray, zeros, argmin, arange, ndarray, float32, isnan,
-                   logical_or, uint8, exp, ones)
-from numpy.ma import nomask
-from datetime import timedelta, datetime, date
-
-import pandas as pd
-from pandas import Series, DataFrame
-from matplotlib.pyplot import figure, draw, ion, ioff, close
-from copy import deepcopy
-from scipy.ndimage import gaussian_filter
-
-from os.path import exists, abspath, dirname, join, basename
-=======
-from typing import Sequence
-import warnings
 from numpy import (arange, ndarray, isnan,
                    logical_or, uint8, exp, ones, size, array)
 from datetime import timedelta, datetime
-
+from matplotlib.pyplot import ion, ioff, close
+from typing import Sequence
+import warnings
+from datetime import timedelta, datetime
 from pandas import Series, DataFrame, read_csv, to_datetime, concat
-from matplotlib.pyplot import ion, ioff, close
 
 from os.path import exists, abspath, dirname, join
->>>>>>> fa1c08d5
 from os import mkdir
 from collections import OrderedDict as od
 from astropy.io import fits
