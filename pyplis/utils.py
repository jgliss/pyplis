--- conflicted
+++ resolved
@@ -1,4 +1,3 @@
-<<<<<<< HEAD
 # -*- coding: utf-8 -*-
 #
 # Pyplis is a Python library for the analysis of UV SO2 camera data
@@ -33,9 +32,9 @@
 from cv2 import cvtColor, COLOR_BGR2GRAY, fillPoly
 
 from pyplis import logger
-from .helpers import (map_coordinates_sub_img, same_roi, map_roi, roi2rect)
-from .inout import get_cam_ids
-from .glob import DEFAULT_ROI
+from pyplis.helpers import map_coordinates_sub_img, same_roi, map_roi, roi2rect
+from pyplis.inout import get_cam_ids
+from pyplis.glob import DEFAULT_ROI
 
 import six
 
@@ -1216,1224 +1215,4 @@
              "Meas type acronym: %s\n"
              "Read gain: %s\n" % (self.id, self.type, self.acronym,
                                   self.meas_type_acro, self.read_gain))
-        return s
-=======
-# -*- coding: utf-8 -*-
-#
-# Pyplis is a Python library for the analysis of UV SO2 camera data
-# Copyright (C) 2017 Jonas Gliss (jonasgliss@gmail.com)
-#
-# This program is free software: you can redistribute it and/or
-# modify it under the terms of the GNU General Public License a
-# published by the Free Software Foundation, either version 3 of
-# the License, or (at your option) any later version.
-#
-# This program is distributed in the hope that it will be useful,
-# but WITHOUT ANY WARRANTY; without even the implied warranty of
-# MERCHANTABILITY or FITNESS FOR A PARTICULAR PURPOSE. See the GNU
-# General Public License for more details.
-#
-# You should have received a copy of the GNU General Public License
-# along with this program. If not, see <http://www.gnu.org/licenses/>.
-"""Pyplis module containing low level utilitiy methods and classes."""
-import os
-from numpy import (vstack, asarray, ndim, round, hypot, linspace, sum, zeros,
-                   angle, array, cos, sin, arctan, dot, int32, pi,
-                   isnan, nan, mean, ndarray)
-
-from numpy.linalg import norm
-from scipy.ndimage import map_coordinates
-
-
-from matplotlib.pyplot import subplot, subplots, tight_layout, draw
-from matplotlib.patches import Polygon, Rectangle
-
-from pandas import Series
-from cv2 import cvtColor, COLOR_BGR2GRAY, fillPoly
-
-from pyplis import logger
-from pyplis.helpers import map_coordinates_sub_img, same_roi, map_roi, roi2rect
-from pyplis.inout import get_cam_ids
-from pyplis.glob import DEFAULT_ROI
-
-import six
-
-
-def identify_camera_from_filename(filepath):
-    """Identify camera based on image filepath convention.
-
-    Parameters
-    ----------
-    filepath : str
-        valid image file path
-
-    Returns
-    -------
-    str
-       ID of Camera that matches best
-
-    Raises
-    ------
-    IOError
-        Exception is raised if no match can be found
-
-    """
-    from pyplis.camera_base_info import CameraBaseInfo
-    if not os.path.exists(filepath):
-        logger.warning("Invalid file path")
-    cam_id = None
-    all_ids = get_cam_ids()
-    max_match_num = 0
-    for cid in all_ids:
-        cam = CameraBaseInfo(cid)
-        cam.get_img_meta_from_filename(filepath)
-        matches = sum(list(cam._fname_access_flags.values()))
-        if matches > max_match_num:
-            max_match_num = matches
-            cam_id = cid
-    if max_match_num == 0:
-        raise IOError("Camera type could not be identified based on input"
-                      "file name {}".format(os.path.basename(filepath)))
-    return cam_id
-
-
-class LineOnImage(object):
-    """Class representing a line on an image
-
-    Main purpose is data extraction along this line on a discrete image grid.
-    This is done using spline interpolation.
-
-    Parameters
-    ----------
-    x0 : int
-        start x coordinate
-    y0 : int
-        start y coordinate
-    x1 : int
-        stop x coordinate
-    y1 : int
-        stop y coordinate
-    normal_orientation : str
-        orientation of normal vector, choose from left or right (left means in
-        negative x direction for a vertical line)
-    roi_abs_def : list
-        ROI specifying image sub coordinate system in which the line
-        coordinates are defined (is used to convert to other image shape
-        settings)
-    pyrlevel_def : int
-        pyramid level of image for which start /stop coordinates are defined
-    line_id : str
-        string for identification (optional)
-
-    Note
-    ----
-    The input coordinates correspond to relative image coordinates
-    with respect to the input ROI (``roi_def``) and pyramid level
-    (``pyrlevel_def``)
-    """
-    def __init__(self, x0=0, y0=0, x1=1, y1=1, normal_orientation="right",
-                 roi_abs_def=DEFAULT_ROI, pyrlevel_def=0, line_id="",
-                 color="lime", linestyle="-"):
-
-        self.line_id = line_id  # string ID of line
-        self.color = color
-        self.linestyle = linestyle
-        if x0 > x1:
-            x0, y0, x1, y1 = x1, y1, x0, y0
-        elif x0 == x1 and y0 > y1:
-            y0, y1 = y1, y0
-        self.x0 = x0  # start x coordinate
-        self.y0 = y0  # start y coordinate
-        self.x1 = x1  # stop x coordinate
-        self.y1 = y1  # stop y coordinate
-
-        self._roi_abs_def = roi_abs_def
-        self._pyrlevel_def = pyrlevel_def
-        self._rect_roi_rot = None
-        self._line_roi_abs = DEFAULT_ROI
-        self._last_rot_roi_mask = None
-
-        self.profile_coords = None
-
-        self._dir_idx = {"left": 0,
-                         "right": 1}
-
-        self.normal_vecs = [None, None]
-
-        self._velo_glob = nan
-        self._velo_glob_err = nan
-        self._plume_props = None
-
-        self.check_coordinates()
-        self.normal_orientation = normal_orientation
-
-        self.prepare_coords()
-
-    @property
-    def start(self):
-        """x, y coordinates of start point (``[x0, y0]``)."""
-        return [self.x0, self.y0]
-
-    @start.setter
-    def start(self, val):
-        try:
-            if len(val) == 2:
-                self.x0 = val[0]
-                self.y0 = val[1]
-        except BaseException:
-            logger.warning("Start coordinates could not be set")
-
-    @property
-    def stop(self):
-        """x, y coordinates of stop point (``[x1, y1]``)."""
-        return [self.x1, self.y1]
-
-    @stop.setter
-    def stop(self, val):
-        try:
-            if len(val) == 2:
-                self.x1 = val[0]
-                self.y1 = val[1]
-        except BaseException:
-            logger.warning("Stop coordinates could not be set")
-
-    @property
-    def center_pix(self):
-        """Return coordinate of center pixel."""
-        dx, dy = self._delx_dely()
-        xm = self.x0 + dx / 2.
-        ym = self.y0 + dy / 2.
-        return xm, ym
-
-    @property
-    def normal_orientation(self):
-        """Get / set value for orientation of normal vector."""
-        return self._normal_orientation
-
-    @normal_orientation.setter
-    def normal_orientation(self, val):
-        if val not in ["left", "right"]:
-            raise ValueError("Invalid input for attribute orientation, please"
-                             " choose from left or right")
-        dx, dy = self._delx_dely()
-        if dx * dy < 0:
-            self._dir_idx["left"] = 1
-            self._dir_idx["right"] = 0
-        self._normal_orientation = val
-
-    @property
-    def line_frame(self):
-        """ROI framing the line (in line coordinate system)."""
-        return map_roi(self._line_roi_abs, self.pyrlevel_def)
-
-    @property
-    def line_frame_abs(self):
-        """ROI framing the line (in absolute coordinate system)."""
-        return self._line_roi_abs
-
-    @property
-    def roi_def(self):
-        """ROI in which line is defined (at current ``pyrlevel``)."""
-        return map_roi(self.roi_abs_def, pyrlevel_rel=self.pyrlevel_def)
-
-    @property
-    def roi_abs_def(self):
-        """Return current ROI (in absolute detector coordinates)."""
-        return self._roi_abs_def
-
-    @roi_abs_def.setter
-    def roi_abs_def(self):
-        raise AttributeError("This attribute is not supposed to be changed, "
-                             "please use method convert() to create a new "
-                             "LineOnImage object "
-                             "corresponding to other image shape settings")
-
-    # Redundancy (after renaming attribute in v0.10)
-    @property
-    def pyrlevel(self):
-        """Pyramid level at which line coords are defined."""
-        logger.warning("This method was renamed in version 0.10. "
-             "Please use pyrlevel_def")
-        return self._pyrlevel_def
-
-    @pyrlevel.setter
-    def pyrlevel(self):
-        raise AttributeError("This attribute is not supposed to be changed, "
-                             "please use method convert() to create a new "
-                             "LineOnImage object "
-                             "corresponding to other image shape settings")
-
-    @property
-    def roi_abs(self):
-        """Return current ROI (in absolute detector coordinates)."""
-        logger.warning("This method was renamed in version 0.10. Please use roi_abs_def")
-        return self._roi_abs_def
-
-    @roi_abs.setter
-    def roi_abs(self):
-        raise AttributeError("This attribute is not supposed to be changed, "
-                             "please use method convert() to create a new "
-                             "LineOnImage object "
-                             "corresponding to other image shape settings")
-
-    @property
-    def pyrlevel_def(self):
-        """Pyramid level at which line coords are defined."""
-        return self._pyrlevel_def
-
-    @pyrlevel_def.setter
-    def pyrlevel_def(self):
-        """Raise AttributeError."""
-        raise AttributeError("This attribute is not supposed to be changed, "
-                             "please use method convert() to create a new "
-                             "LineOnImage object "
-                             "corresponding to other image shape settings")
-
-    @property
-    def coords(self):
-        """Return coordinates as ROI list."""
-        return [self.x0, self.y0, self.x1, self.y1]
-
-    @property
-    def rect_roi_rot(self):
-        """Rectangle specifying coordinates of ROI aligned with line normal."""
-        try:
-            if not self._rect_roi_rot.shape == (5, 2):
-                raise Exception
-        except BaseException:
-            logger.info("Rectangle for rotated ROI was not set and is not being "
-                  "set to default depth of +/- 30 pix around line. Use "
-                  "method set_rect_roi_rot to change the rectangle")
-            self.set_rect_roi_rot()
-        return self._rect_roi_rot
-
-    @property
-    def velo_glob(self):
-        """Global velocity in m/s, assigned to this line.
-
-        Raises
-        ------
-        AttributeError
-            if current value is not of type float
-
-        """
-        if not isinstance(self._velo_glob, float) or isnan(self._velo_glob):
-            raise AttributeError("Global velocity not assigned to line")
-        return self._velo_glob
-
-    @velo_glob.setter
-    def velo_glob(self, val):
-        try:
-            val = float(val)
-            if isnan(val):
-                raise Exception
-        except BaseException:
-            raise ValueError("Invalid input, need float or int...")
-        if val < 0:
-            raise ValueError("Velocity must be larger than 0")
-        elif val > 40:
-            logger.warning("Large value warning: input velocity exceeds 40 m/s")
-        self._velo_glob = val
-        if self._velo_glob_err is None or isnan(self._velo_glob_err):
-            logger.warning("Global velocity error not assigned, assuming 50% of "
-                 "velocity")
-            self.velo_glob_err = val * 0.50
-
-    @property
-    def velo_glob_err(self):
-        """Error of global velocity in m/s, assigned to this line.
-
-        Raises
-        ------
-        AttributeError
-            if current value is not of type float
-
-        """
-        if not isinstance(self._velo_glob_err, float) or\
-                isnan(self._velo_glob_err):
-            raise AttributeError("Global velocity error not assigned to line")
-        return self._velo_glob_err
-
-    @velo_glob_err.setter
-    def velo_glob_err(self, val):
-        try:
-            val = float(val)
-            if isnan(val):
-                raise Exception
-        except BaseException:
-            raise ValueError("Invalid input, need float or int...")
-        self._velo_glob_err = val
-
-    @property
-    def plume_props(self):
-        """:class:`LocalPlumeProperties` object assigned to this list."""
-        from pyplis import LocalPlumeProperties
-        if not isinstance(self._plume_props, LocalPlumeProperties):
-            raise AttributeError("Local plume properties not assigned to line")
-        return self._plume_props
-
-    @plume_props.setter
-    def plume_props(self, val):
-        from pyplis import LocalPlumeProperties
-        if not isinstance(val, LocalPlumeProperties):
-            raise ValueError("Invalid input, need class LocalPlumeProperties")
-        self._plume_props = val
-
-    def dist_other(self, other):
-        """Determine the distance to another line.
-
-        Note
-        ----
-            1. The offset is applied in relative coordinates, i.e. it does not
-            consider the pyramide level or ROI.
-
-            #. The two lines need to be parallel
-
-        Parameters
-        ----------
-        other : LineOnImage
-            the line to which the distance is retrieved
-
-        Returns
-        -------
-        float
-            retrieved distance in pixel coordinates
-
-        Raises
-        ------
-        ValueError
-            if the two lines are not parallel
-
-        """
-        dx0, dy0 = other.x0 - self.x0, other.y0 - self.y0
-        dx1, dy1 = other.x1 - self.x1, other.y1 - self.y1
-        if dx1 != dx0 or dy1 != dy0:
-            logger.warning("Lines are not parallel...")
-        return mean([norm([dx0, dy0]), norm([dx1, dy1])])
-
-    def offset(self, pixel_num=20, line_id=None):
-        """Return a new line shifted within normal direction.
-
-        Note
-        ----
-
-            1. The offset is applied in relative coordinates, i.e. it does not
-                consider the pyramide level or ROI
-
-            2. The determined required displacement (dx, dy) is converted into
-                integers
-
-        Parameters
-        ----------
-        pixel_num : int
-            shift length in pixels
-        line_id : str
-            string ID of new line, if None (default) it is set automatically
-
-        Returns
-        -------
-        LineOnImage
-            shifted line
-
-        """
-        if line_id is None:
-            line_id = self.line_id + "_shifted_%dpix" % pixel_num
-        dx, dy = self.normal_vector * pixel_num
-        x0, x1 = self.x0 + int(dx), self.x1 + int(dx)
-        y0, y1 = self.y0 + int(dy), self.y1 + int(dy)
-        return LineOnImage(x0, y0, x1, y1,
-                           normal_orientation=self.normal_orientation,
-                           line_id=line_id,
-                           color=self.color,
-                           linestyle=self.linestyle,
-                           pyrlevel_def=self.pyrlevel_def)
-
-    def convert(self, to_pyrlevel=0, to_roi_abs=DEFAULT_ROI):
-        """Convert to other image preparation settings."""
-        if to_pyrlevel == self.pyrlevel_def and same_roi(self.roi_abs_def,
-                                                         to_roi_abs):
-            logger.info("Same shape settings, returning current line object""")
-            return self
-        # first convert to absolute coordinates
-        ((x0, x1),
-         (y0, y1)) = map_coordinates_sub_img([self.x0, self.x1],
-                                             [self.y0, self.y1],
-                                             roi_abs=self._roi_abs_def,
-                                             pyrlevel=self._pyrlevel_def,
-                                             inverse=True)
-        # now convert from absolute into specified coords
-        (x0, x1), (y0, y1) = map_coordinates_sub_img([x0, x1], [y0, y1],
-                                                     roi_abs=to_roi_abs,
-                                                     pyrlevel=to_pyrlevel,
-                                                     inverse=False)
-
-        new_line = LineOnImage(x0, y0, x1, y1, roi_abs_def=to_roi_abs,
-                               pyrlevel_def=to_pyrlevel,
-                               normal_orientation=self.normal_orientation,
-                               line_id=self.line_id,
-                               color=self.color, linestyle=self.linestyle)
-        try:
-            new_line.velo_glob = self.velo_glob
-        except BaseException:
-            pass
-        try:
-            new_line.velo_glob_err = self.velo_glob_err
-        except BaseException:
-            pass
-        try:
-            new_line.plume_props = self.plume_props
-        except BaseException:
-            pass
-
-        return new_line
-
-    def check_coordinates(self):
-        """Check line coordinates.
-
-        Checks if coordinates are in the right order and exchanges start / stop
-        points if not
-
-        Raises
-        ------
-        ValueError
-            if any of the current coordinates is smaller than zero
-
-        """
-        if any([x < 0 for x in self.coords]):
-            raise ValueError("Invalid value encountered, all coordinates of "
-                             "line must exceed zero, current coords: %s"
-                             % self.coords)
-        if self.start[0] > self.stop[0]:
-            logger.info("x coordinate of start point is larger than of stop point: "
-                  "start and stop will be exchanged")
-            self.start, self.stop = self.stop, self.start
-
-    def in_image(self, img_array):
-        """Check if this line is within the coordinates of an image array.
-
-        Parameters
-        ----------
-        img_array : array
-            image data
-
-        Returns
-        -------
-        bool
-            True if point is in image, False if not
-
-        """
-        if not all(self.point_in_image(p, img_array)
-                   for p in [self.start, self.stop]):
-            return False
-        return True
-
-    def point_in_image(self, x, y, img_array):
-        """Check if a given coordinate is within image.
-
-        Parameters
-        ----------
-        x : int
-            x coordinate of point
-        y : int
-            y coordinate of point
-        img_array : array
-            image data
-
-        Returns
-        -------
-        bool
-            True if point is in image, False if not
-
-        """
-        h, w = img_array.shape[:2]
-        if not 0 < x < w:
-            logger.info("x coordinate out of image")
-            return False
-        if not 0 < y < h:
-            logger.info("y coordinate out of image")
-            return False
-        return True
-
-    def get_roi_abs_coords(self, img_array, add_left=5, add_right=5,
-                           add_bottom=5, add_top=5):
-        """Get a rectangular ROI covering this line.
-
-        Parameters
-        ----------
-        add_left : int
-            expand range to left of line (in pix)
-        add_right : int
-            expand range to right of line (in pix)
-        add_bottom : int
-            expand range to bottom of line (in pix)
-        add_top : int
-            expand range to top of line (in pix)
-
-        Returns
-        -------
-        list
-            ROI around this line
-
-        """
-        x0, x1 = self.start[0] - add_left, self.stop[0] + add_right
-        # y start must not be smaller than y stop
-        y_arr = [self.start[1], self.stop[1]]
-        y_min, y_max = min(y_arr), max(y_arr)
-        y0, y1 = y_min - add_top, y_max + add_bottom
-        roi = self.check_roi_borders([x0, y0, x1, y1], img_array)
-        roi_abs = map_roi(roi, pyrlevel_rel=-self.pyrlevel_def)
-        self._line_roi_abs = roi_abs
-        return roi_abs
-
-    def integrate_profile(self, input_img, pix_step_length=None):
-        """Integrate the line profile on input image.
-
-        Parameters
-        ----------
-        input_img : Img
-            input image data for
-
-        """
-        try:
-            # in case input is an Img
-            input_img = input_img.img
-        except:
-            pass
-        vals = self.get_line_profile(input_img)
-        if pix_step_length is None:
-            logger.warning("No information about integration step lengths provided "
-                 "Integration is performed in units of pixels")
-            return sum(vals)
-        try:
-            pix_step_length = pix_step_length.img
-        except:
-            pass
-        if isinstance(pix_step_length, ndarray):
-            if not pix_step_length.shape == input_img.shape:
-                raise ValueError("Shape mismatch between input image and "
-                                 "pixel")
-            pix_step_length = self.get_line_profile(pix_step_length)
-        return sum(vals * pix_step_length)
-
-    def _roi_from_rot_rect(self):
-        """Set current ROI from current rotated rectangle coords."""
-        r = self._rect_roi_rot
-        xc = asarray([x[0] for x in r])
-        xc[xc < 0] = 0
-        yc = asarray([x[1] for x in r])
-        yc[yc < 0] = 0
-        roi = [xc.min(), yc.min(), xc.max(), yc.max()]
-        self._line_roi_abs = map_roi(roi, pyrlevel_rel=-self.pyrlevel_def)
-        return roi
-
-    def set_rect_roi_rot(self, depth=None):
-        """Get rectangle for rotated ROI based on current tilting.
-
-        Note
-        ----
-        This function also changes the current ``roi_abs`` attribute
-
-        Parameters
-        ----------
-        depth : int
-            depth of rotated ROI (in normal direction of line) in pixels
-
-        Returns
-        -------
-        list
-            rectangle coordinates
-
-        """
-        dx, dy = self._delx_dely()
-        if depth is None:
-            depth = norm((dx, dy)) * 0.10
-
-        n = self.normal_vecs[1]
-        dx0, dy0 = n * depth / 2.0
-
-# ==============================================================================
-#
-#         if sign(dx0) == sign(dy0):
-#             dx0 = -dx0
-#             dy0 = -dy0
-# ==============================================================================
-        x0 = self.x0 + int(dx0)
-        y0 = self.y0 + int(dy0)
-        offs = array([x0, y0])
-
-        w = self.length()
-        r = array([(0, 0), (w, 0), (w, depth), (0, depth), (0, 0)])
-
-        dx, dy = self._delx_dely()
-        try:
-            theta = arctan(dy / dx)
-        except ZeroDivisionError:
-            theta = pi / 2
-        # rotation matrix (account for neg. y direction)
-        m_rot = array([[cos(theta), sin(theta)],
-                       [-sin(theta), cos(theta)]])
-        r = dot(r, m_rot) + offs
-        self._rect_roi_rot = r
-        self._roi_from_rot_rect()
-        return r
-
-# ==============================================================================
-#     def set_rect_roi_rot_v0(self, depth=None):
-#         """Get rectangle for rotated ROI based on current tilting
-#
-#         Note
-#         ----
-#         This function also changes the current ``roi_abs`` attribute
-#
-#         Parameters
-#         ----------
-#         depth : int
-#             depth of rotated ROI (in normal direction of line) in pixels
-#
-#         Returns
-#         -------
-#         list
-#             rectangle coordinates
-#         """
-#         if depth is None:
-#             depth  = self.length() * 0.10
-#         dx0, dy0 = self.normal_vector * depth / 2.0
-#
-#         if sign(dx0) == sign(dy0):
-#             dx0 = -dx0
-#             dy0 = -dy0
-#         x0 = self.x0 + int(dx0)
-#         y0 = self.y0 + int(dy0)
-#         offs = array([x0, y0])
-#
-#         w = self.length()
-#         r = array([(0, 0), (w, 0), (w, depth), (0, depth), (0, 0)])
-#
-#         dx, dy = self._delx_dely()
-#         try:
-#             theta = arctan(dy / dx)
-#         except ZeroDivisionError:
-#             theta = pi / 2
-#         #rotation matrix (account for neg. y direction)
-#         m_rot = array([[cos(theta), sin(theta)],
-#                         [-sin(theta), cos(theta)]])
-#         r = dot(r, m_rot) + offs
-#         self._rect_roi_rot = r
-#         self._roi_from_rot_rect()
-#         return r
-# ==============================================================================
-
-    def get_rotated_roi_mask(self, shape):
-        """Return pixel access mask for rotated ROI.
-
-        Parameters
-        ----------
-        shape : tuple
-            shape of image for which the mask is supposed to be used
-
-        Returns
-        -------
-        array
-            bool array that can be used to access pixels within the ROI
-
-        """
-        try:
-            if not self._last_rot_roi_mask.shape == shape:
-                raise Exception
-            mask = self._last_rot_roi_mask
-        except BaseException:
-            mask = zeros(shape)
-            rect = self.rect_roi_rot
-            poly = array([rect], dtype=int32)
-            fillPoly(mask, poly, 1)
-            mask = mask.astype(bool)
-        self._last_rot_roi_mask = mask
-        return mask
-
-    def check_roi_borders(self, roi, img_array):
-        """Check if all points of ROI are within image borders.
-
-        Parameters
-        ----------
-        roi : list
-            ROI rectangle ``[x0,y0,x1,y1]``
-        img_array : array
-            exemplary image data for which the ROI is checked
-
-        Returns
-        -------
-        list
-            roi within image coordinates (unchanged, if input is ok, else image
-            borders)
-
-        """
-        x0, y0 = roi[0], roi[1]
-        x1, y1 = roi[2], roi[3]
-        h, w = img_array.shape
-        if not x0 >= 0:
-            x0 = 1
-        if not x1 < w:
-            x1 = w - 2
-        if not y0 >= 0:
-            y0 = 1
-        if not y1 < h:
-            y1 = h - 2
-        return [x0, y0, x1, y1]
-
-    def prepare_coords(self):
-        """Prepare the analysis mesh.
-
-        Note
-        ----
-
-        The number of analysis points on this object correponds to the physical
-        length of this line in pixel coordinates.
-        """
-        length = self.length()
-        x0, y0 = self.start
-        x1, y1 = self.stop
-
-        x = linspace(x0, x1, length)
-        y = linspace(y0, y1, length)
-        self.profile_coords = vstack((y, x))
-        self.det_normal_vecs()
-        self.set_rect_roi_rot()
-
-    def length(self):
-        """Determine the length in pixel coordinates."""
-        return int(round(hypot(*self._delx_dely())))
-
-    def get_line_profile(self, array, order=1, **kwargs):
-        """Retrieve the line profile along pixels in input array.
-
-        Parameters
-        ----------
-        array : array
-            2D data array (e.g. image data). Color images are converted into
-            gray scale using :func:`cv2.cvtColor`.
-        order : int
-            order of spline interpolation used to retrieve the values along
-            input coordinates (passed to :func:`map_coordinates`)
-        **kwargs
-            additional keword args passed to interpolation method
-            :func:`map_coordinates`
-
-        Returns
-        -------
-        array
-            profile
-
-        """
-        try:
-            array = array.img  # if input is Img object
-        except BaseException:
-            pass
-        if ndim(array) != 2:
-            if ndim(array) != 3:
-                logger.info("Error retrieving line profile, invalid dimension of "
-                      "input array: %s" % (ndim(array)))
-                return
-            if array.shape[2] != 3:
-                logger.info("Error retrieving line profile, invalid dimension of "
-                      "input array: %s" % (ndim(array)))
-                return
-            "Input in BGR, conversion into gray image"
-            array = cvtColor(array, COLOR_BGR2GRAY)
-
-        # Extract the values along the line, using interpolation
-        zi = map_coordinates(array, self.profile_coords, order=order, **kwargs)
-        if sum(isnan(zi)) != 0:
-            logger.warning("Retrieved NaN for one or more pixels along line on input "
-                 "array")
-        return zi
-
-    """Plotting / visualisation etc...
-    """
-
-    def plot_line_on_grid(self, img_arr=None, ax=None, include_normal=False,
-                          include_roi_rot=False, include_roi=False,
-                          annotate_normal=False, **kwargs):
-        """Draw this line on the image.
-
-        Parameters
-        ----------
-        img_arr : ndarray
-            if specified, the array is plotted using :func:`imshow` and onto
-            that axes, the line is drawn
-        ax :
-            matplotlib axes object. Is created if unspecified. Leave
-            :param:`img_arr` empty if you want the line to be drawn onto an
-            already existing image (plotted in ax)
-        include_normal : bool
-            if True, the line normal vector is drawn
-        include_roi_rot : bool
-            if True, a line-orientation specific ROI is drawn
-        include_roi : bool
-            if True, an ROI is drawn which spans the i,j range of the image
-            covered by the line
-        annotate_normal : bool
-            if True, the normal vector is annotated (only if include_normal is
-            set True)
-        **kwargs :
-            additional keyword arguments for plotting of line (please use
-            following keys: marker for marker style, mec for marker
-            edge color, c for line color and ls for line style)
-
-        Returns
-        -------
-        Axes
-            matplotlib axes instance
-
-        """
-        new_ax = False
-        keys = kwargs.keys()
-        if "mec" not in keys:
-            kwargs["mec"] = "none"
-        if "color" not in keys:
-            kwargs["color"] = self.color
-        if "ls" not in keys:
-            kwargs["ls"] = self.linestyle
-        if "marker" not in keys:
-            kwargs["marker"] = "o"
-        if "label" not in keys:
-            kwargs["label"] = self.line_id
-        if ax is None:
-            new_ax = True
-            ax = subplot(111)
-        else:
-            xlim = ax.get_xlim()
-            ylim = ax.get_ylim()
-        c = kwargs["color"]
-        if img_arr is not None:
-            ax.imshow(img_arr, cmap="gray")
-        p = ax.plot([self.start[0], self.stop[0]], [self.start[1],
-                                                    self.stop[1]], **kwargs)
-        if img_arr is not None:
-            ax.set_xlim([0, img_arr.shape[1]])
-            ax.set_ylim([img_arr.shape[0], 0])
-        if include_normal:
-            mag = self.norm * 0.06  # 3 % of length of line
-            n = self.normal_vector * mag
-            xm, ym = self.center_pix
-            epx, epy = n[0], n[1]
-            c = p[0].get_color()
-
-            ax.arrow(xm, ym, epx, epy, head_width=mag / 2, head_length=mag,
-                     fc=c, ec=c)
-            if annotate_normal:
-                ax.text(xm + epx * 2, ym + epy * 3, r'$\hat{n}$',
-                        color=c,
-                        fontweight='bold',
-                        fontsize=18)
-
-        if include_roi:
-            x0, y0, w, h = roi2rect(self.roi)
-            ax.add_patch(Rectangle((x0, y0), w, h, fc="none", ec=c))
-        if include_roi_rot:
-            self.plot_rotated_roi(color=c, ax=ax)
-        # axis('image')
-        if new_ax:
-            ax.set_title("Line " + str(self.line_id))
-        else:
-            ax.set_xlim(xlim)
-            ax.set_ylim(ylim)
-        draw()
-        return ax
-
-    def plot_rotated_roi(self, color=None, ax=None):
-        """Plot current rotated ROI into axes.
-
-        Parameters
-        ----------
-        color
-            optional, color information. If None (default) then the current
-            line color is used
-        ax : :obj:`Axes`, optional
-            matplotlib axes object, if None, a figure with one subplot will
-            be created
-
-        Returns
-        -------
-        Axes
-            axes instance
-
-        """
-        if ax is None:
-            ax = subplot(111)
-        if color is None:
-            color = self.color
-        r = self.rect_roi_rot
-        p = Polygon(r, fc=color, alpha=0.2)
-        ax.add_patch(p)
-        return ax
-
-    def plot_line_profile(self, img_arr, ax=None):
-        """Plot the line profile."""
-        if ax is None:
-            ax = subplot(111)
-        p = self.get_line_profile(img_arr)
-        ax.set_xlim([0, self.length()])
-        ax.grid()
-        ax.plot(p, label=self.line_id)
-        ax.set_title("Profile")
-        return ax
-
-    def plot(self, img_arr):
-        """Create two subplots showing line on image and corresponding profile.
-
-        Parameters
-        ----------
-        img_arr : array
-            the image data
-
-        Returns
-        -------
-        Figure
-            figure containing the supblots
-
-        """
-        fig, axes = subplots(1, 2)
-        self.plot_line_on_grid(img_arr, axes[0])
-        self.plot_line_profile(img_arr, axes[1])
-        tight_layout()
-        return fig
-
-    def _delx_dely(self):
-        """Length of x and y range covered by line."""
-        return float(self.x1) - float(self.x0), float(self.y1) - float(self.y0)
-
-    @property
-    def norm(self):
-        """Return length of line in pixels."""
-        dx, dy = self._delx_dely()
-        return norm([dx, dy])
-
-    def det_normal_vecs(self):
-        """Get both normal vectors."""
-        dx, dy = self._delx_dely()
-        v1, v2 = array([-dy, dx]), array([dy, -dx])
-        self.normal_vecs = [v1 / norm(v1), v2 / norm(v2)]
-        return self.normal_vecs
-
-    @property
-    def normal_vector(self):
-        """Get normal vector corresponding to current orientation setting."""
-        return self.normal_vecs[self._dir_idx[self.normal_orientation]]
-
-    @property
-    def complex_normal(self):
-        """Return current normal vector as complex number."""
-        dx, dy = self.normal_vector
-        return complex(-dy, dx)
-
-    @property
-    def normal_theta(self):
-        """Return orientation of normal vector in degrees.
-
-        The angles correspond to:
-
-            1. 0    =>  to the top (neg. y direction)
-            2. 90   =>  to the right (pos. x direction)
-            3. 180  =>  to the bottom (pos. y direction)
-            4. 270  =>  to the left (neg. x direction)
-        """
-        return angle(self.complex_normal, True) % 360
-
-    def to_list(self):
-        """Return line coordinates as 4-list."""
-        return [self.x0, self.y0, self.x1, self.y1]
-
-    def to_dict(self):
-        """Write relevant parameters to dictionary."""
-        return {"class": "LineOnImage",
-                "line_id": self.line_id,
-                "color": self.color,
-                "linestyle": self.linestyle,
-                "x0": self.x0,
-                "y0": self.y0,
-                "x1": self.x1,
-                "y1": self.y1,
-                "_normal_orientation": self._normal_orientation,
-                "_pyrlevel_def": self._pyrlevel_def,
-                "_roi_abs_def": self._roi_abs_def}
-
-    def from_dict(self, settings_dict):
-        """Load line parameters from dictionary.
-
-        Parameters
-        ----------
-        settings_dict : dict
-            dictionary containing line parameters (cf. :func:`to_dict`)
-
-        """
-        for k, v in six.iteritems(settings_dict):
-            if k in self.__dict__:
-                self.__dict__[k] = v
-
-        self.check_coordinates()
-        self.prepare_coords()
-
-    @property
-    def orientation_info(self):
-        """Return string about orientation of line and normal."""
-        dx, dy = self._delx_dely()
-        s = "delx, dely = %s, %s\n" % (dx, dy)
-        s += "normal orientation: %s\n" % self.normal_orientation
-        s += "normal vector: %s\n" % self.normal_vector
-        s += "Theta normal: %s\n" % self.normal_theta
-        return s
-
-    def __str__(self):
-        s = ("Line %s: [%d, %d, %d, %d], @pyrlevel %d, @ROI: %s"
-             % (self.line_id, self.x0, self.y0, self.x1, self.y1,
-                self.pyrlevel_def, self.roi_abs_def))
-        return s
-
-
-class Filter(object):
-    """Object representing an interference filter.
-
-    A low level helper class to store information of interference filters.
-    """
-
-    def __init__(self, id=None, type="on", acronym="default",
-                 meas_type_acro=None, center_wavelength=nan):
-        """Initialize of object.
-
-        :param str id ("on"): string identification of this object for
-            working environment
-        :param str type ("on"): Type of object (choose from "on" and "off")
-        :param str acronym (""): acronym for identification in filename
-        :param str meas_type_acro (""): acronym for meastype identification in
-            filename
-        :param str center_wavelength (nan): center transmission wavelength
-            of filter
-        """
-        if type not in ["on", "off"]:
-            raise ValueError("Invalid type specification for filter: %s, "
-                             "please use on or off as type")
-        if id is None:
-            id = type
-
-        if meas_type_acro is None:
-            meas_type_acro = acronym
-
-        self.id = id
-        self.type = type
-
-        # filter acronym (e.g. F01, i.e. as used in filename)
-        self.acronym = acronym
-        self.meas_type_acro = meas_type_acro
-
-        # filter central wavelength
-        self.center_wavelength = center_wavelength
-        self.trans_curve = None
-        # filter peak transmission
-        if self.id is None:
-            self.id = self.type
-
-    def to_list(self):
-        """Return filter info as list."""
-        return [self.id, self.type, self.acronym, self.meas_type_acro,
-                self.center_wavelength]
-
-    def set_trans_curve(self, data, wavelengths=None):
-        """Assign transmission curve to this filter.
-
-        :param ndarray data: transmission data
-        :param ndarray wavelengths: corresponding wavelength array
-        :returns: :class:`pandas.Series` object
-
-        .. note::
-
-            Also accepts :class:`pandas.Series` as input using input param
-            data and leaving wavelength empty, in this case, the Series index
-            is assumed to be the wavelenght data
-
-        """
-        if isinstance(data, Series):
-            self.trans_curve = data
-        else:
-            try:
-                self.trans_curve = Series(data, wavelengths)
-            except BaseException:
-                logger.info("Failed to set transmission curve in Filter %s" %
-                      self.id)
-
-    def __str__(self):
-        s = ("\nFilter\n-----------\n"
-             "id: {}\n"
-             "type: {}\n"
-             "acronym: {}\n"
-             "meas_type_acro: {}\n"
-             "center_wavelength: {}\n"
-             .format(self.id, self.type, self.acronym, self.meas_type_acro,
-                     self.center_wavelength))
-        return s
-
-    def __repr__(self):
-        s = ("Filter {}; type: {}; acronym: {}; meas_type_acro: {}; "
-             "center_wavelength: {}"
-             .format(self.id, self.type, self.acronym, self.meas_type_acro,
-                     self.center_wavelength))
-        return s
-
-    def print_specs(self):
-        """Print __str__."""
-        logger.info(self.__str__())
-
-
-class DarkOffsetInfo(object):
-    """Base class for storage of dark offset information.
-
-    Similar to :class:`Filter`. This object can be used to store relevant
-    information of different types of dark and offset images. The attribute
-    "read_gain" is set 0 by default. For some camera types (e.g. Hamamatsu
-    c8484 16c as used in the ECII SO2 camera), the signal can be enhancened
-    with an electronic read_gain (measured in dB) on read. This can be helpful
-    in low light conditions. However, it significantly increases the noise in
-    the images and therefore also the dark image signal.
-    """
-
-    def __init__(self, id="dark", type="dark", acronym="", meas_type_acro=None,
-                 read_gain=0):
-        """Initialize object.
-
-        :param str id: string identification of this object for
-            working environment  (default: "dark")
-        :param str type: Type of object (e.g. dark or offset, default: "dark")
-        :param str acronym: acronym for identification in filename
-        :param str meas_type_acro: acronym for meastype identification in
-            filename
-        :param str read_gain: string specifying read_gain mode of this object
-            (use 0 or 1, default is 0)
-
-        """
-        if type not in ["dark", "offset"]:
-            raise ValueError("Invalid type specification for "
-                             "DarkOffsetInfo: %s, please use dark or offset "
-                             "as type")
-        self.id = id
-        self.type = type
-        self.acronym = acronym
-        if meas_type_acro is None:
-            meas_type_acro = acronym
-        self.meas_type_acro = meas_type_acro
-        self.read_gain = read_gain
-
-    def to_list(self):
-        """Return parameters as list."""
-        return [self.id, self.type, self.acronym, self.meas_type_acro,
-                self.read_gain]
-
-    def __str__(self):
-        """Get string representation."""
-        s = ("\nDarkOffsetInfo\n---------------------------------\n"
-             "ID: %s\n"
-             "Type: %s\n"
-             "Acronym: %s\n"
-             "Meas type acronym: %s\n"
-             "Read gain: %s\n" % (self.id, self.type, self.acronym,
-                                  self.meas_type_acro, self.read_gain))
-        return s
->>>>>>> fa1c08d5
+        return s