# -*- coding: utf-8 -*-
#
# Pyplis is a Python library for the analysis of UV SO2 camera data
# Copyright (C) 2017 Jonas Gliss (jonasgliss@gmail.com)
#
# This program is free software: you can redistribute it and/or
# modify it under the terms of the GNU General Public License a
# published by the Free Software Foundation, either version 3 of
# the License, or (at your option) any later version.
#
# This program is distributed in the hope that it will be useful,
# but WITHOUT ANY WARRANTY; without even the implied warranty of
# MERCHANTABILITY or FITNESS FOR A PARTICULAR PURPOSE. See the GNU
# General Public License for more details.
#
# You should have received a copy of the GNU General Public License
# along with this program. If not, see <http://www.gnu.org/licenses/>.
"""Module containing all sorts of I/O-routines (e.g. test data access)."""

from os.path import join, basename, exists, expanduser, samefile
from os import listdir, mkdir, remove
from re import split

from collections import OrderedDict as od
<<<<<<< HEAD
from progressbar import (ProgressBar, Percentage, Bar,
                         RotatingMarker, ETA, FileTransferSpeed)

from zipfile import ZipFile
from urllib.request import urlopen, urlretrieve
=======
try:
    from progressbar import (ProgressBar, Percentage, Bar,
                             RotatingMarker, ETA, FileTransferSpeed)
    PGBAR_AVAILABLE = True
except BaseException:
    PGBAR_AVAILABLE = False
from zipfile import ZipFile, ZIP_DEFLATED

try:
    from urllib.request import urlopen, urlretrieve
    from urllib.parse import quote
except ImportError:
    from urllib2 import urlopen
    from urllib import urlretrieve
>>>>>>> 178f8195

from pyplis import logger, print_log
from tempfile import mktemp, gettempdir
from shutil import copy2
from json import loads
import six


def data_search_dirs():
    """Get basic search directories for package data files.

    Data files are searched for in `~/my_pyplis`, `./data` and, if set,
    in the `PYPLIS_DATADIR` environment variable.
    """
    from pyplis import __dir__
    import os
    usr_dir = expanduser(join('~', 'my_pyplis'))
    if not exists(usr_dir):
        mkdir(usr_dir)
    try:
        env = os.environ["PYPLIS_DATADIR"]
        return (usr_dir, join(__dir__, "data"), env)
    except KeyError:
        return (usr_dir, join(__dir__, "data"))


def create_temporary_copy(path):
    temp_dir = gettempdir()
    temp_path = join(temp_dir, basename(path))
    copy2(path, temp_path)
    return temp_path

def get_my_pyplis_dir():
    """
    Get location of my_pyplis directory (should be ~/my_pyplis)

    Returns
    -------
    str
    """
    return data_search_dirs()[0]

def get_paths_txt():
    """
    Get location of _paths.txt file

    Returns
    -------
    str
    """
    return join(get_my_pyplis_dir(), '_paths.txt')

def _path_registered(path, paths_txt):
    """
    Check if input path is registered in file

    Parameters
    ----------
    path : str
        path location
    paths_txt : str
        file that may contain that path in one line

    Returns
    -------
    bool
        True if input path is registered in file, else False
    """
    found = False
    with open(paths_txt, 'r') as f:
        for line in f.readlines():
            value = line.strip()
            if exists(value) and samefile(path, value):
                found = True
    return found

def download_test_data(save_dir=None):
    """Download pyplis test data.

    Parameters
    ----------
    save_dir : str
        location where data is supposed to be stored. If None, then ~/my_pyplis is used.

    Code for progress bar was "stolen" `here <http://stackoverflow.com/
    questions/11143767/how-to-make-a-download-with>`_
    (last access date: 11/01/2017)
    -progress-bar-in-python

    """
    from pyplis import URL_TESTDATA
    url = URL_TESTDATA

    if save_dir is None:
        save_dir = get_my_pyplis_dir()
    if not exists(save_dir):
        raise FileNotFoundError(save_dir)

    local_paths_info = get_paths_txt()
    if not _path_registered(save_dir, local_paths_info):
        fobj= open(local_paths_info, "a")
        fobj.write(f"\n{save_dir}\n")
        fobj.close()

    print_log.info(f"downloading test data into {save_dir}")

    filename = mktemp('.zip')

    widgets = ['Downloading pyplis test data: ', Percentage(), ' ',
                Bar(marker=RotatingMarker()), ' ',
                ETA(), ' ', FileTransferSpeed()]

    pbar = ProgressBar(widgets=widgets)

    def dl_progress(count, block_size, total_size):
        if pbar.maxval is None:
            pbar.maxval = total_size
            pbar.start()
        pbar.update(min(count * block_size, total_size))

    urlretrieve(url, filename, reporthook=dl_progress)
    pbar.finish()

    thefile = ZipFile(filename)
    print_log.info(f'Extracting data at: {save_dir} (this may take a while)')
    thefile.extractall(save_dir)
    thefile.close()
    remove(filename)
    print_log.info('Download successfully finished, deleted temporary data file '
                   'at: {}'.format(filename))
    return save_dir


def find_test_data():
    """Search location of test data folder."""
    srcdir = get_my_pyplis_dir()
    folder_name = "pyplis_etna_testdata"

    if folder_name in listdir(srcdir):
        print_log.info(f'Found test data at location: {srcdir}')
        return join(srcdir, folder_name)

    with open(get_paths_txt()) as f:
        lines = f.readlines()
        for line in lines:
            p = line.strip()
            if exists(p) and folder_name in listdir(p):
                print_log.info(f'Found test data at default location: {p}')
                return join(p, folder_name)

    raise IOError("pyplis test data could not be found, please download"
                  "testdata first, using method "
                  "pyplis.inout.download_test_data or"
                  "specify the local path where the test data is stored using"
                  "pyplis.inout.set_test_data_path")

def _load_cam_info(cam_id, filepath):
    """Load camera info from a specific cam_info file."""
    dat = od()
    if cam_id is None:
        return dat
    with open(filepath, 'rb') as f:
        filters = []
        darkinfo = []
        io_opts = {}
        found = 0
        for ll in f:
            line = ll.decode('utf-8').rstrip()

            if not line:
                continue
            if "END" in line and found:
                dat["default_filters"] = filters
                dat["dark_info"] = darkinfo
                dat["io_opts"] = io_opts
                return dat
            spl = line.split(":")
            if len(spl) == 1:
                continue
            if found:
                if line[0] == "#":
                    continue
                k = spl[0].strip()
                if k == "dark_info":
                    l = [x.strip()
                         for x in spl[1].split("#")[0].split(',')]
                    darkinfo.append(l)
                elif k == "filter":
                    l = [x.strip()
                         for x in spl[1].split("#")[0].split(',')]
                    filters.append(l)
                elif k == "io_opts":
                    l = [x.strip()
                         for x in split("=|,", spl[1].split("#")[0])]
                    keys, vals = l[::2], l[1::2]
                    if len(keys) == len(vals):
                        for i in range(len(keys)):
                            io_opts[keys[i]] = bool(int(vals[i]))
                elif k == "reg_shift_off":
                    try:
                        l = [float(x.strip()) for x in
                             spl[1].split("#")[0].split(',')]
                        dat["reg_shift_off"] = l
                    except:
                        pass
                else:
                    data_str = spl[1].split("#")[0].strip()
                    if any([data_str == x for x in ["''", '""']]):
                        data_str = ""
                    dat[k] = data_str
            if spl[0] == "cam_ids":
                l = [x.strip() for x in spl[1].split("#")[0].split(',')]
                if cam_id in l:
                    found = 1
                    dat["cam_ids"] = l
    raise IOError("Camera info for cam_id %s could not be found" % cam_id)


def get_camera_info(cam_id):
    """Try access camera information from file "cam_info.txt" (package data).

    :param str cam_id: string ID of camera (e.g. "ecII")

    """
    dirs = data_search_dirs()
    try:
        return _load_cam_info(cam_id, join(dirs[0], "cam_info.txt"))
    except:
        return _load_cam_info(cam_id, join(dirs[1], "cam_info.txt"))


def save_new_default_camera(info_dict):
    """Save new default camera to data file *cam_info.txt*.

    :param dict info_dict: dictionary containing camera default information

    Only valid keys will be added to the
    """
    dirs = data_search_dirs()
    cam_file = join(dirs[0], "cam_info.txt")
    if not exists(cam_file):
        cam_file = join(dirs[1], "cam_info.txt")
    keys = get_camera_info("ecII").keys()
    for key in keys:
        logger.info("%s (in input: %s)" % (key, key in info_dict))
    if "cam_id" not in info_dict:
        raise KeyError("Missing specification of cam_id")
    try:
        cam_ids = info_dict["cam_ids"]
    except:
        info_dict["cam_ids"] = [info_dict["cam_id"]]
        cam_ids = [info_dict["cam_id"]]
    if not all([x in info_dict.keys() for x in keys]):
        raise KeyError("Input dictionary does not include all required keys "
                       "for creating a new default camera type, required "
                       "keys are %s" % keys)
    ids = get_all_valid_cam_ids()
    if any([x in ids for x in info_dict["cam_ids"]]):
        raise KeyError("Cam ID conflict: one of the provided IDs already "
                       "exists in database...")

    cam_file_temp = create_temporary_copy(cam_file)
    with open(cam_file_temp, "a") as info_file:
        info_file.write("\n\nNEWCAM\ncam_ids:")
        cam_ids = [str(x) for x in cam_ids]
        info_file.write(",".join(cam_ids))
        info_file.write("\n")
        for k, v in six.iteritems(info_dict):
            if k in keys:
                if k == "default_filters":
                    for finfo in v:
                        info_file.write("filter:")
                        finfo = [str(x) for x in finfo]
                        info_file.write(",".join(finfo))
                        info_file.write("\n")
                elif k == "dark_info":
                    for finfo in v:
                        info_file.write("dark_info:")
                        finfo = [str(x) for x in finfo]
                        info_file.write(",".join(finfo))
                        info_file.write("\n")
                elif k == "io_opts":
                    s = "io_opts:"
                    for opt, val in six.iteritems(v):
                        s += "%s=%d," % (opt, val)
                    s = s[:-1] + "\n"
                    info_file.write(s)
                elif k == "reg_shift_off":
                    info_file.write("%s:%.2f,%.2f\n" % (k, v[0], v[1]))
                elif k == "cam_ids":
                    pass
                else:
                    info_file.write("%s:%s\n" % (k, v))
        info_file.write("ENDCAM")
    info_file.close()
    # Writing ended without errors: replace data base file "cam_info.txt" with
    # the temporary file and delete the temporary file
    copy2(cam_file_temp, cam_file)
    remove(cam_file_temp)

    print_log.info("Successfully added new default camera %s to database at %s"
                   % (info_dict["cam_id"], cam_file))


def save_default_source(info_dict):
    """Add a new default source to file source_info.txt."""
    if not all(k in info_dict for k in ("name", "lon", "lat", "altitude")):
        raise ValueError("Cannot save source information, require at least "
                         "name, lon, lat and altitude")

    dirs = data_search_dirs()
    path = join(dirs[0], "my_sources.txt")
    if not exists(path):
        path = join(dirs[1], "my_sources.txt")
    if info_dict["name"] in get_source_ids():
        raise NameError("A source with name %s already exists in database"
                        % info_dict["name"])

    source_file_temp = create_temporary_copy(path)
    with open(source_file_temp, "a") as info_file:
        info_file.write("\n\nsource_ids:%s\n" % info_dict["name"])
        for k, v in six.iteritems(info_dict):
            info_file.write("%s:%s\n" % (k, v))
        info_file.write("END")
    info_file.close()
    # Writing ended without errors: replace data base file "cam_info.txt" with
    # the temporary file and delete the temporary file
    copy2(source_file_temp, path)
    remove(source_file_temp)

    print_log.info("Successfully added new default source %s to database file at %s"
                   % (info_dict["name"], path))


def get_all_valid_cam_ids():
    """Load all valid camera string ids.

    Reads info from file cam_info.txt which is part of package data
    """
    from pyplis import _LIBDIR
    ids = []
    with open(join(_LIBDIR, "data", "cam_info.txt"), "rb") as f:
        for line in f:
            spl = line.decode("ISO-8859-1").split(":")
            if spl[0].strip().lower() == "cam_ids":
                ids.extend([x.strip()
                            for x in spl[1].split("#")[0].split(',')])
    return ids


def get_cam_ids():
    """Load all default camera string ids.

    Reads info from file cam_info.txt which is part of package data
    """
    dirs = data_search_dirs()
    ids = []
    for path in dirs:
        try:
            with open(join(path, "cam_info.txt")) as f:
                for line in f:
                    spl = line.split(":")
                    if spl[0].strip().lower() == "cam_id":
                        sid = spl[1].split("#")[0].strip()
                        if sid not in ids:
                            ids.append(sid)
        except IOError:
            pass

    return ids


def get_source_ids():
    """Get all existing source IDs.

    Reads info from file my_sources.txt which is part of package data
    """
    dirs = data_search_dirs()
    ids = []
    for path in dirs:
        try:
            with open(join(path, "my_sources.txt")) as f:
                for line in f:
                    spl = line.split(":")
                    if spl[0].strip().lower() == "name":
                        sid = spl[1].split("#")[0].strip()
                        if sid not in ids:
                            ids.append(sid)
        except IOError:
            pass
    return ids


def get_source_info(source_id, try_online=True):
    """Try access source information from file "my_sources.txt".

    File is part of package data

    :param str source_id: string ID of source (e.g. Etna)
    :param bool try_online: if True and local access fails, try to find source
        ID in online database
    """
    from pyplis import _LIBDIR
    dat = od()
    if source_id == "":
        return dat
    found = 0
    with open(join(_LIBDIR, "data", "my_sources.txt")) as f:
        for line in f:
            if "END" in line and found:
                return od([(source_id, dat)])
            spl = line.split(":")
            if found:
                if not any([line[0] == x for x in ["#", "\n"]]):
                    spl = line.split(":")
                    k = spl[0].strip()
                    data_str = spl[1].split("#")[0].strip()
                    dat[k] = data_str
            if spl[0] == "source_ids":
                if source_id in [x.strip()
                                 for x in spl[1].split("#")[0].split(',')]:
                    found = 1
    print_log.warning("Source info for source %s could not be found" % source_id)
    if try_online:
        try:
            return get_source_info_online(source_id)
        except BaseException:
            pass
    return od()


def get_source_info_online(source_id):
    """Try to load source info from online database (@ www.ngdc.noaa.gov).

    :param str source_id: ID of source
    """
    src_name = quote(source_id.lower())
    url = f'https://www.ngdc.noaa.gov/hazel/hazard-service/api/v1/volcanolocs?nameInclude={src_name}'

    with urlopen(url) as response:                       
        body = response.read()

<<<<<<< HEAD
    res = od()
    in_row = 0
    in_data = 0
    lc = 0
    col_num = 10
    first_volcano_name = "Abu"  # this needs to be identical
    ids = ["name", "country", "region", "lat", "lon", "altitude", "type",
           "status", "last_eruption"]
    types = [str, str, str, float, float, float, str, str, str]
    for line in data:
        # Decode bytes to string if data is provided in bytes. (latin-1 seems to work, utf-8 sometimes throws error)
        if isinstance(line, bytes):
            line = line.decode('latin-1')
        lc += 1
        if first_volcano_name in line and line.split(">")[1]. \
                split("</td")[0].strip() == first_volcano_name:
            in_data, c = 1, 0
        if in_data:
            if c % col_num == 0 and name in line.lower():
                logger.info("FOUND candidate, line: ", lc)
                spl = line.split(">")[1].split("</td")[0].strip().lower()
                if name in spl:
                    logger.info("FOUND MATCH: ", spl)
                    in_row, cc = 1, 0
                    cid = spl
                    res[cid] = od()
            if in_row:
                spl = line.split(">")[1].split("</td")[0].strip()
                res[cid][ids[cc]] = types[cc](spl)
                cc += 1

            if in_row and cc == 9:
                logger.info("End of data row reached for %s" % cid)
                cc, in_row = 0, 0
            c += 1
=======
    raw_data = loads(body)['items']
>>>>>>> 178f8195

    norm_data = {item['name'].lower(): normalise_keys(item) for item in raw_data}

    return norm_data

def normalise_keys(dict):
    """Convert the names from the NOAA data to be consistent with pyplis naming conventions
    
    :param dict: Dict with volcano information
    """
    # pyplis names: NOAA names
    convert_dict = {
        'name': 'name',
        'country': 'country',
        'region': 'location',
        'lat': 'latitude',
        'lon': 'longitude',
        'altitude': 'elevation',
        'type': 'morphology',
        'status': 'status',
        'last_eruption': 'timeErupt'
        }
    
    # Run through each item and replace the key name if found, don't include if not.
    res = od({key: dict[value] for key, value in convert_dict.items() if value in dict.keys()})
    
    return res


def get_icon(name, color=None):
    """Try to find icon in lib icon folder.

    :param str name: name of icon (i.e. filename is <name>.png)
    :param color (None): color of the icon ("r", "k", "g")

    Returns icon image filepath if valid

    """
    try:
        from pyplis import _LIBDIR
    except BaseException:
        raise
    subfolders = ["axialis", "myIcons"]
    for subf in subfolders:
        base_path = join(_LIBDIR, "data", "icons", subf)
        if color is not None:
            base_path = join(base_path, color)
        for file in listdir(base_path):
            fname = basename(file).split(".")[0]
            if fname == name:
                return base_path + file
    logger.warning("Failed to load icon at: " + _LIBDIR)
    return False


if __name__ == '__main__':
    i1 = get_camera_info('ecII')

    i2 = get_camera_info('usgs')<|MERGE_RESOLUTION|>--- conflicted
+++ resolved
@@ -22,29 +22,12 @@
 from re import split
 
 from collections import OrderedDict as od
-<<<<<<< HEAD
 from progressbar import (ProgressBar, Percentage, Bar,
                          RotatingMarker, ETA, FileTransferSpeed)
 
 from zipfile import ZipFile
 from urllib.request import urlopen, urlretrieve
-=======
-try:
-    from progressbar import (ProgressBar, Percentage, Bar,
-                             RotatingMarker, ETA, FileTransferSpeed)
-    PGBAR_AVAILABLE = True
-except BaseException:
-    PGBAR_AVAILABLE = False
-from zipfile import ZipFile, ZIP_DEFLATED
-
-try:
-    from urllib.request import urlopen, urlretrieve
-    from urllib.parse import quote
-except ImportError:
-    from urllib2 import urlopen
-    from urllib import urlretrieve
->>>>>>> 178f8195
-
+from urllib.parse import quote
 from pyplis import logger, print_log
 from tempfile import mktemp, gettempdir
 from shutil import copy2
@@ -483,48 +466,10 @@
     src_name = quote(source_id.lower())
     url = f'https://www.ngdc.noaa.gov/hazel/hazard-service/api/v1/volcanolocs?nameInclude={src_name}'
 
-    with urlopen(url) as response:                       
+    with urlopen(url) as response:
         body = response.read()
 
-<<<<<<< HEAD
-    res = od()
-    in_row = 0
-    in_data = 0
-    lc = 0
-    col_num = 10
-    first_volcano_name = "Abu"  # this needs to be identical
-    ids = ["name", "country", "region", "lat", "lon", "altitude", "type",
-           "status", "last_eruption"]
-    types = [str, str, str, float, float, float, str, str, str]
-    for line in data:
-        # Decode bytes to string if data is provided in bytes. (latin-1 seems to work, utf-8 sometimes throws error)
-        if isinstance(line, bytes):
-            line = line.decode('latin-1')
-        lc += 1
-        if first_volcano_name in line and line.split(">")[1]. \
-                split("</td")[0].strip() == first_volcano_name:
-            in_data, c = 1, 0
-        if in_data:
-            if c % col_num == 0 and name in line.lower():
-                logger.info("FOUND candidate, line: ", lc)
-                spl = line.split(">")[1].split("</td")[0].strip().lower()
-                if name in spl:
-                    logger.info("FOUND MATCH: ", spl)
-                    in_row, cc = 1, 0
-                    cid = spl
-                    res[cid] = od()
-            if in_row:
-                spl = line.split(">")[1].split("</td")[0].strip()
-                res[cid][ids[cc]] = types[cc](spl)
-                cc += 1
-
-            if in_row and cc == 9:
-                logger.info("End of data row reached for %s" % cid)
-                cc, in_row = 0, 0
-            c += 1
-=======
     raw_data = loads(body)['items']
->>>>>>> 178f8195
 
     norm_data = {item['name'].lower(): normalise_keys(item) for item in raw_data}
 
@@ -532,7 +477,7 @@
 
 def normalise_keys(dict):
     """Convert the names from the NOAA data to be consistent with pyplis naming conventions
-    
+
     :param dict: Dict with volcano information
     """
     # pyplis names: NOAA names
@@ -547,10 +492,10 @@
         'status': 'status',
         'last_eruption': 'timeErupt'
         }
-    
+
     # Run through each item and replace the key name if found, don't include if not.
     res = od({key: dict[value] for key, value in convert_dict.items() if value in dict.keys()})
-    
+
     return res
 
 
