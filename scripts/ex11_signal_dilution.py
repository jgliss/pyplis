# -*- coding: utf-8 -*-
#
# Pyplis is a Python library for the analysis of UV SO2 camera data
# Copyright (C) 2017 Jonas Gliß (jonasgliss@gmail.com)
#
# This program is free software: you can redistribute it and/or
# modify it under the terms of the GNU General Public License a
# published by the Free Software Foundation, either version 3 of
# the License, or (at your option) any later version.
#
# This program is distributed in the hope that it will be useful,
# but WITHOUT ANY WARRANTY; without even the implied warranty of
# MERCHANTABILITY or FITNESS FOR A PARTICULAR PURPOSE. See the GNU
# General Public License for more details.
#
# You should have received a copy of the GNU General Public License
# along with this program. If not, see <http://www.gnu.org/licenses/>.
"""Pyplis example script no. 11 - Image based signal dilution correction.

This script illustrates how extinction coefficients can be retrieved from
image data using the DilutionCorr class and by specifying suitable terrain
features in the images.

The extinction coefficients are retrieved from one on an from one off band
image recorded ~15 mins before the dataset used in the other examples. The
latter data is less suited for illustrating the feature since it contains
less terrain (therfore more sky background).

The two example images are then corrected for dilution and the results are
plotted (as comparison of the retrieved emission rate along an exemplary
plume cross section)
"""

import pyplis as pyplis
from geonum import GeoPoint
from matplotlib.pyplot import show, close, subplots, Rectangle, plot
from datetime import datetime
from pathlib import Path
# IMPORT GLOBAL SETTINGS
from SETTINGS import IMG_DIR, SAVEFIGS, SAVE_DIR, FORMAT, DPI, ARGPARSER
# IMPORTS FROM OTHER EXAMPLE SCRIPTS
from ex10_bg_imglists import get_bg_image_lists
from pyplis.dataset import Dataset
from pyplis.geometry import MeasGeometry
from pyplis.imagelists import ImgList

# SCRIPT OPTONS
# lower boundary for I0 value in dilution fit
I0_MIN = 0.0
AA_THRESH = 0.03

# Plume cross section line for emission rate retrieval (is also used
# for full analysis in ex12)
PCS_LINE = pyplis.LineOnImage(x0=530, y0=586, x1=910, y1=200, line_id="pcs")

# Create lines covering topographic terrain features in the images used  
# for dilution correction (along these lines, topographic
# distances and image radiances are determined for fitting the atmospheric
# extinction coefficients)
TOPO_LINE1 = pyplis.LineOnImage(1100, 650, 1000, 900, line_id="flank_far",
                                color="lime",
                                linestyle="-")

TOPO_LINE2 = pyplis.LineOnImage(1000, 990, 1100, 990, line_id="flank_close",
                                color="#ff33e3",
                                linestyle="-")

# Lines covering topographic terrain features used for the signal dilution analysis
LOCAL_TOPOGRAPHY_LINES = [TOPO_LINE1, TOPO_LINE2]

# specify pixel resolution of topographic distance retrieval (every nth pixel
# is used)
SKIP_PIX_LINES = 10

# Specify region of interest used to extract the ambient intensity (required
# for dilution correction)
AMBIENT_ROI = [1240, 10, 1300, 70]

# Specify plume velocity (for emission rate estimate, from example script 8)
PLUME_VELO = 4.14  # m/s 

# FITS file containing DOAS calibration data (from example script 6)
CALIB_FILE = SAVE_DIR / "ex06_doascalib_aa.fts"

def create_dataset_dilution():
    """Create a :class:`pyplis.Dataset` object for dilution analysis.

    The test dataset includes one on and one offband image which are recorded
    around 6:45 UTC at lower camera elevation angle than the time series shown
    in the other examples (7:06 - 7:22 UTC). Since these two images contain
    more topographic features they are used to illustrate the image based
    signal dilution correction.

    This function sets up the measurement (geometry, camera, time stamps) for
    these two images and creates a Dataset object.
    """
    start = datetime(2015, 9, 16, 6, 43, 0)
    stop = datetime(2015, 9, 16, 6, 47, 0)
    # the camera filter setup
    cam_id = "ecII"
    filters = [pyplis.utils.Filter(type="on", acronym="F01"),
               pyplis.utils.Filter(type="off", acronym="F02")]

    geom_cam = {"lon": 15.1129,
                "lat": 37.73122,
                "elev": 15.0,  # from field notes, will be corrected
                "elev_err": 5.0,
                "azim": 274.0,  # from field notes, will be corrected
                "azim_err": 10.0,
                "focal_length": 25e-3,
                "alt_offset": 7}  # meters above topography

    # create camera setup
    cam = pyplis.setupclasses.Camera(
        cam_id=cam_id, 
        filter_list=filters,
        **geom_cam)

    # Load default information for Etna
    source = pyplis.setupclasses.Source("etna")

    # Provide wind direction
    wind_info = {"dir": 0.0,
                 "dir_err": 15.0}

    # Create BaseSetup object (which creates the MeasGeometry object)
    stp = pyplis.setupclasses.MeasSetup(
        base_dir=IMG_DIR, 
        start=start, 
        stop=stop, 
        camera=cam,
        source=source,
        wind_info=wind_info
    )
    return pyplis.dataset.Dataset(stp)


def find_view_dir(geom: MeasGeometry, plot: bool) -> MeasGeometry:
    """Perform a correction of the viewing direction using crater in img.

    Args:
        geom: measurement geometry
        plot: if True, the result is plotted
    
    Returns: 
        corrected geometry
    """
    # Use position of NE crater in image
    posx, posy = 1051, 605  # pixel position of NE crate in image
    # Geo location of NE crater (info from Google Earth)
    ne_crater = GeoPoint(37.754788, 14.996673, 3287, name="NE crater")

    geom.find_viewing_direction(pix_x=posx, pix_y=posy, pix_pos_err=100,
                                geo_point=ne_crater, draw_result=plot)
    
    return geom

def prepare_lists(dataset: Dataset) -> tuple[ImgList, ImgList]:
    """Prepare on and off lists for dilution analysis.

    Steps:

        1. get on and offband list
        2. load background image list on and off (from ex10)
        3. set image preparation and assign background images to on / off list
        4. configure plume background model settings

    Args:
        - dataset: the dilution dataset (see :func:`create_dataset_dilution`)
    
    Returns:
        - onlist: ImgList object for onband filter
        - offlist: ImgList object for offband filter
    """
    onlist = dataset.get_list("on")
    offlist = dataset.get_list("off")
    # dark_corr_mode already active
    bg_onlist, bg_offlist = get_bg_image_lists()

    # prepare img pre-edit
    onlist.darkcorr_mode = True
    onlist.gaussian_blurring = 2
    offlist.darkcorr_mode = True
    offlist.gaussian_blurring = 2

    # prepare background images in lists (when assigning a background image
    # to a ImgList, then the blurring amount of the BG image is automatically
    # set to the current blurring level of the list, and if the latter is
    # zero, then the BG image is blurred using filter width=1)
    onlist.bg_img = bg_onlist.current_img()
    offlist.bg_img = bg_offlist.current_img()

    # prepare plume background modelling setup in both lists
    onlist.bg_model.mode = 6
    onlist.bg_model.set_missing_ref_areas(onlist.current_img())
    onlist.bg_model.xgrad_line_startcol = 10
    offlist.bg_model.update(**onlist.bg_model.settings_dict())

    return onlist, offlist


def plot_retrieval_points_into_image(img, dil):
    """Plot terrain distance retrieval lines into an image."""
    ax = img.show(vmin=-5e16, vmax=5e18, zlabel=r"$S_{SO2}$ [cm$^{-2}$]")
    ax.set_title("Retrieval lines")
    for line in LOCAL_TOPOGRAPHY_LINES:
        line.plot_line_on_grid(ax=ax, marker="", color=line.color,
                               lw=2, ls=line.linestyle)
    for x, y, _ in dil._add_points:
        plot(x, y, " or")
    return ax

def main():
    if not CALIB_FILE.exists():
        raise IOError("Calibration file could not be found at specified "
                      "location:\n %s\nPlease run example 6 first")

    close("all")
    pcs_line = PCS_LINE
    calib = pyplis.doascalib.DoasCalibData()
    calib.load_from_fits(CALIB_FILE)

    # create dataset and correct viewing direction
    ds = create_dataset_dilution()
    geom = find_view_dir(ds.meas_geometry, plot=True)

    # get plume distance image
    pix_dists, _, _ = geom.compute_all_integration_step_lengths()

    # Create dilution correction class
    dil = pyplis.dilutioncorr.DilutionCorr(LOCAL_TOPOGRAPHY_LINES, geom, skip_pix=SKIP_PIX_LINES)

    # you may also manually add  a single pixel position in the image that is
    # used to retrieve topographic distances (this function allows you also to
    # set the distance to the feature manually via input arg `dist`, 
    # since in some regions, the topographic data used is incomplete or 
    # has too low resolution). Here, `dist` is not provided, which means that the 
    # distance will be determined based on the measurement
    # geometry (cam position, viewing direction, and optics) and the local topography.
    dil.add_retrieval_point(700, 930)
    dil.add_retrieval_point(730, 607)

    # Determine distances to the two lines defined above (every 6th pixel)
    for line_id in dil.line_ids:
        dil.det_topo_dists_line(line_id)

    # Plot the results in a 3D map
    basemap = dil.plot_distances_3d(alt_offset_m=10, axis_off=False)

    # retrieve pixel distances for pixels on the line
    # (for emission rate estimate)
    pix_dists_line = pcs_line.get_line_profile(pix_dists)

    # get pixel coordinates of PCS center position ...
    col,_ = pcs_line.center_pix

    # ... and get uncertainty in plume distance estimate for the column
    pix_dist_err = geom.pix_dist_err(col)

    # Prepare on and off-band list for retrieval of extinction coefficients
    onlist, offlist = prepare_lists(ds)

    # Activate vignetting correction in both lists (required to extract
    # measured intensities along the terrain features)
    onlist.vigncorr_mode = True
    offlist.vigncorr_mode = True

    # get the vignetting corrected images
    on_vigncorr = onlist.current_img()
    off_vigncorr = offlist.current_img()
    
    # estimate ambient intensity for both filters
    ia_on = on_vigncorr.crop(AMBIENT_ROI, True).mean()
    ia_off = off_vigncorr.crop(AMBIENT_ROI, True).mean()
    
    
    
    # perform dilution anlysis and retrieve extinction coefficients (on-band)
<<<<<<< HEAD
    ext_on, i0_on, _, ax0 = dil.apply_dilution_fit(
        img=on_vigncorr,
        rad_ambient=ia_on,
        i0_min=I0_MIN,
        plot=True)

=======
    fit_result_on = dil.fit(
        img=on_vigncorr,
        rad_ambient=ia_on,
        i0_min=I0_MIN)
    
    ax0 = dil.plot_fit_result(
        dists=fit_result_on.dists, 
        rads=fit_result_on.rads, 
        rad_ambient=ia_on, 
        i0=fit_result_on.i0, 
        ext=fit_result_on.ext)
    
>>>>>>> 46a68610
    ax0.set_ylabel("Terrain radiances (on band)", fontsize=14)
    ax0.set_ylim([0, 2500])

    # perform dilution anlysis and retrieve extinction coefficients (off-band)
    fit_result_off = dil.fit(
        img=off_vigncorr,
        rad_ambient=ia_off,
        i0_min=I0_MIN)
    
    ax1 = dil.plot_fit_result(
        dists=fit_result_off.dists, 
        rads=fit_result_off.rads, 
        rad_ambient=ia_off, 
        i0=fit_result_off.i0, 
        ext=fit_result_off.ext)
    
    ax1.set_ylabel("Terrain radiances (off band)", fontsize=14)
    ax1.set_ylim([0, 2500])

    # determine plume pixel mask from AA image
    onlist.aa_mode = True

    plume_pix_mask = onlist.get_thresh_mask(AA_THRESH)
    plume_pix_mask[840:, :] = 0  # remove tree in lower part of the image
    onlist.aa_mode = False

    ext_on = fit_result_on.ext
    ext_off = fit_result_off.ext
    # assign the just retrieved extinction coefficients together with the 
    # acq. time of images they were retrieved from
    onlist.set_ext_coeffs(values=[ext_on], timestamps=[on_vigncorr.start_acq])
    offlist.set_ext_coeffs(values=[ext_off], timestamps=[off_vigncorr.start_acq])

    # save the extinction coefficients into a txt file (re-used in example
    # script 12). They are stored as pandas.Series object in the ImgList
    onlist.ext_coeffs.to_csv(SAVE_DIR / "ex11_ext_scat_on.csv", header=False)
    offlist.ext_coeffs.to_csv(SAVE_DIR / "ex11_ext_scat_off.csv", header=False)

    # Activate automatic dilution correction in both lists
    # get dilution corrected on and off-band image
    onlist.dilcorr_mode = True
    offlist.dilcorr_mode = True

    # Activate tau mode (note that dilution correction mode is still
    # active)
    onlist.tau_mode = True
    offlist.tau_mode = True

    # extract tau images
    tau_on_corr = onlist.current_img()
    tau_off_corr = offlist.current_img()

    # determine corrected SO2-CD image from the image lists
    # by applying the calibration function to the AA image
    so2_img_corr = calib(tau_on_corr - tau_off_corr)
    so2_img_corr.edit_log["is_tau"] = True  # for plotting
    so2_cds_corr = pcs_line.get_line_profile(so2_img_corr)

    (phi_corr,
     phi_corr_err) = pyplis.fluxcalc.det_emission_rate(
        cds=so2_cds_corr,
        velo=PLUME_VELO,
        pix_dists=pix_dists_line,
        cds_err=calib.err(),
        pix_dists_err=pix_dist_err)

    # determine uncorrected so2-CD image from the image lists
    offlist.dilcorr_mode = False
    onlist.dilcorr_mode = False

    # Get uncorrected SO2-CD image 
    so2_img_uncorr = calib(onlist.current_img() - offlist.current_img())

    # Retrieve column density profile along PCS in uncorrected image
    so2_cds_uncorr = pcs_line.get_line_profile(so2_img_uncorr)
    # Calculate flux and uncertainty
    (phi_uncorr,
     phi_uncorr_err) = pyplis.fluxcalc.det_emission_rate(
        cds=so2_cds_uncorr,
        velo=PLUME_VELO,
        pix_dists=pix_dists_line,
        cds_err=calib.err(),
        pix_dists_err=pix_dist_err)

    # IMPORTANT STUFF FINISHED (below follow some plots)
    ax2 = plot_retrieval_points_into_image(so2_img_corr, dil)
    pcs_line.plot_line_on_grid(ax=ax2, ls="-", color="g")
    ax2.legend(loc="best", framealpha=0.5, fancybox=True, fontsize=20)
    ax2.set_title("Dilution corrected AA image", fontsize=12)
    ax2.get_xaxis().set_ticks([])
    ax2.get_yaxis().set_ticks([])

    x0, y0, w, h = pyplis.helpers.roi2rect(AMBIENT_ROI)
    ax2.add_patch(Rectangle((x0, y0), w, h, fc="none", ec="c"))

    fig, ax3 = subplots(1, 1)
    ax3.plot(so2_cds_uncorr, ls="-", color="#ff33e3",
             label=f"Uncorr: $\\Phi_{{SO2}}=$ {phi_uncorr / 1000.0:.2f} (+/- {phi_uncorr_err / 1000.0:.2f}) kg/s")
    ax3.plot(so2_cds_corr, "-g", lw=3,
             label=f"Corr: $\\Phi_{{SO2}}=$ {phi_corr / 1000.0:.2f} (+/- {phi_corr_err / 1000.0:.2f}) kg/s")

    ax3.set_title("Cross section profile", fontsize=12)
    ax3.legend(loc="best", framealpha=0.5, fancybox=True, fontsize=12)
    ax3.set_xlim([0, len(pix_dists_line)])
    ax3.set_ylim([0, 5e18])
    ax3.set_ylabel(r"$S_{SO2}$ [cm$^{-2}$]", fontsize=14)
    ax3.set_xlabel("PCS", fontsize=14)
    ax3.grid()

    # also plot plume pixel mask
    ax4 = pyplis.Img(plume_pix_mask).show(cmap="gray", tit="Plume pixel mask")

    if SAVEFIGS:
        ax = [ax0, ax1, ax2, ax3, ax4]
        for k in range(len(ax)):
            ax[k].set_title("")  # remove titles for saving
            ax[k].figure.savefig(SAVE_DIR / f"ex11_out_{k}.{FORMAT}",
                                 format=FORMAT, dpi=DPI)
        basemap.ax.set_axis_off()
        basemap.ax.view_init(15, 345)
        basemap.ax.figure.savefig(SAVE_DIR / f"ex11_out_5.{FORMAT}",
                      format=FORMAT, dpi=DPI)

    # IMPORTANT STUFF FINISHED (Below follow tests and display options)

    # Import script options
    options = ARGPARSER.parse_args()

    # If applicable, do some tests. This is done only if TESTMODE is active:
    # testmode can be activated globally (see SETTINGS.py) or can also be
    # activated from the command line when executing the script using the
    # option --test 1
    if int(options.test):
        import numpy.testing as npt

        # check correction of viewing direction in geometry
        npt.assert_allclose(
            actual=[geom._cam["elev"], geom._cam["azim"], geom._cam["elev_err"], geom._cam["azim_err"]],
            desired=[14.212510910775158, 280.3278110428114, 1.0656026217149126, 1.0616956101542883],
        rtol=1e-5)

        # Check inputs to the dilution correction fit engine 
        npt.assert_allclose(
            actual=[on_vigncorr.mean(), off_vigncorr.mean(), ia_on, ia_off],
            desired=[2849.1296, 2576.153, 3963.2626953125, 3525.40478515625],
            rtol=1e-7)
        
        npt.assert_allclose(
            actual=[
                fit_result_on.dists.mean(), fit_result_on.rads.mean(),
                fit_result_off.dists.mean(), fit_result_off.rads.mean()
                ],
            desired=[6854.925234914583, 1794.5193, 6854.925234914583, 1378.1238],
            rtol=1e-7)
        
        # check the retrieved extinction coefficients and i0 values
        # for on and off band images
        npt.assert_allclose(
            actual=[
                fit_result_on.ext, fit_result_on.i0, 
                fit_result_off.ext, fit_result_off.i0,
                phi_corr, phi_corr_err,
                phi_uncorr, phi_uncorr_err
                ],
            desired=[
                7.41e-5,449.9,
                6.55e-5, 236.5,
                9.67e3, 1.99e3,
                3.35e3, 0.81e3],
        rtol=1e-2)
        
        print(f"All tests passed in script: {Path(__file__).name}")
    try:
        if int(options.show) == 1:
            show()
    except BaseException:
        print("Use option --show 1 if you want the plots to be displayed")

if __name__ == "__main__":
    main()<|MERGE_RESOLUTION|>--- conflicted
+++ resolved
@@ -273,17 +273,7 @@
     ia_on = on_vigncorr.crop(AMBIENT_ROI, True).mean()
     ia_off = off_vigncorr.crop(AMBIENT_ROI, True).mean()
     
-    
-    
     # perform dilution anlysis and retrieve extinction coefficients (on-band)
-<<<<<<< HEAD
-    ext_on, i0_on, _, ax0 = dil.apply_dilution_fit(
-        img=on_vigncorr,
-        rad_ambient=ia_on,
-        i0_min=I0_MIN,
-        plot=True)
-
-=======
     fit_result_on = dil.fit(
         img=on_vigncorr,
         rad_ambient=ia_on,
@@ -296,7 +286,6 @@
         i0=fit_result_on.i0, 
         ext=fit_result_on.ext)
     
->>>>>>> 46a68610
     ax0.set_ylabel("Terrain radiances (on band)", fontsize=14)
     ax0.set_ylim([0, 2500])
 
