# -*- coding: utf-8 -*-
#
# Pyplis is a Python library for the analysis of UV SO2 camera data
# Copyright (C) 2017 Jonas Gliß (jonasgliss@gmail.com)
#
# This program is free software: you can redistribute it and/or
# modify it under the terms of the GNU General Public License a
# published by the Free Software Foundation, either version 3 of
# the License, or (at your option) any later version.
#
# This program is distributed in the hope that it will be useful,
# but WITHOUT ANY WARRANTY; without even the implied warranty of
# MERCHANTABILITY or FITNESS FOR A PARTICULAR PURPOSE. See the GNU
# General Public License for more details.
#
# You should have received a copy of the GNU General Public License
# along with this program. If not, see <http://www.gnu.org/licenses/>.
"""Pyplis example script no. 11 - Image based signal dilution correction.

This script illustrates how extinction coefficients can be retrieved from
image data using the DilutionCorr class and by specifying suitable terrain
features in the images.

The extinction coefficients are retrieved from one on an from one off band
image recorded ~15 mins before the dataset used in the other examples. The
latter data is less suited for illustrating the feature since it contains
less terrain (therfore more sky background).

The two example images are then corrected for dilution and the results are
plotted (as comparison of the retrieved emission rate along an exemplary
plume cross section)
"""
<<<<<<< HEAD
from SETTINGS import check_version
=======
>>>>>>> fa1c08d5

import pyplis as pyplis
import pandas as pd
from geonum import GeoPoint
from matplotlib.pyplot import show, close, subplots, Rectangle, plot
from datetime import datetime
from pathlib import Path
# IMPORT GLOBAL SETTINGS
from SETTINGS import IMG_DIR, SAVEFIGS, SAVE_DIR, FORMAT, DPI, ARGPARSER
# IMPORTS FROM OTHER EXAMPLE SCRIPTS
from ex10_bg_imglists import get_bg_image_lists

# SCRIPT OPTONS
# lower boundary for I0 value in dilution fit
I0_MIN = 0.0
AA_THRESH = 0.03

# Plume cross section line for emission rate retrieval (is also used
# for full analysis in ex12)
PCS_LINE = pyplis.LineOnImage(x0=530, y0=586, x1=910, y1=200, line_id="pcs")

# Create lines covering topographic terrain features in the images used  
# for dilution correction (along these lines, topographic
# distances and image radiances are determined for fitting the atmospheric
# extinction coefficients)
TOPO_LINE1 = pyplis.LineOnImage(1100, 650, 1000, 900, line_id="flank far",
                                color="lime",
                                linestyle="-")

TOPO_LINE2 = pyplis.LineOnImage(1000, 990, 1100, 990, line_id="flank close",
                                color="#ff33e3",
                                linestyle="-")

# Lines covering topographic terrain features used for the signal dilution analysis
LOCAL_TOPOGRAPHY_LINES = [TOPO_LINE1, TOPO_LINE2]

# specify pixel resolution of topographic distance retrieval (every nth pixel
# is used)
SKIP_PIX_LINES = 10

# Specify region of interest used to extract the ambient intensity (required
# for dilution correction)
AMBIENT_ROI = [1240, 10, 1300, 70]

# Specify plume velocity (for emission rate estimate, from example script 8)
PLUME_VELO = 4.14  # m/s 

# FITS file containing DOAS calibration data (from example script 6)
CALIB_FILE = SAVE_DIR / "ex06_doascalib_aa.fts"

def create_dataset_dilution():
    """Create a :class:`pyplis.dataset.Dataset` object for dilution analysis.

    The test dataset includes one on and one offband image which are recorded
    around 6:45 UTC at lower camera elevation angle than the time series shown
    in the other examples (7:06 - 7:22 UTC). Since these two images contain
    more topographic features they are used to illustrate the image based
    signal dilution correction.

    This function sets up the measurement (geometry, camera, time stamps) for
    these two images and creates a Dataset object.
    """
    start = datetime(2015, 9, 16, 6, 43, 0)
    stop = datetime(2015, 9, 16, 6, 47, 0)
    # the camera filter setup
    cam_id = "ecII"
    filters = [pyplis.utils.Filter(type="on", acronym="F01"),
               pyplis.utils.Filter(type="off", acronym="F02")]

    geom_cam = {"lon": 15.1129,
                "lat": 37.73122,
                "elev": 15.0,  # from field notes, will be corrected
                "elev_err": 5.0,
                "azim": 274.0,  # from field notes, will be corrected
                "azim_err": 10.0,
                "focal_length": 25e-3,
                "alt_offset": 7}  # meters above topography

    # create camera setup
    cam = pyplis.setupclasses.Camera(
        cam_id=cam_id, 
        filter_list=filters,
        **geom_cam)

    # Load default information for Etna
    source = pyplis.setupclasses.Source("etna")

    # Provide wind direction
    wind_info = {"dir": 0.0,
                 "dir_err": 15.0}

    # Create BaseSetup object (which creates the MeasGeometry object)
    stp = pyplis.setupclasses.MeasSetup(IMG_DIR, start, stop, camera=cam,
                                        source=source,
                                        wind_info=wind_info)
    return pyplis.dataset.Dataset(stp)


def find_view_dir(geom, plot):
    """Perform a correction of the viewing direction using crater in img.

    :param MeasGeometry geom: measurement geometry
    :param str which_crater: use either "ne" (northeast) or "se" (south east)
    :return: - MeasGeometry, corrected geometry
    """
    # Use position of NE crater in image
    posx, posy = 1051, 605  # pixel position of NE crate in image
    # Geo location of NE crater (info from Google Earth)
    ne_crater = GeoPoint(37.754788, 14.996673, 3287, name="NE crater")

    geom.find_viewing_direction(pix_x=posx, pix_y=posy, pix_pos_err=100,
                                geo_point=ne_crater, draw_result=plot)
    return geom


def prepare_lists(dataset):
    """Prepare on and off lists for dilution analysis.

    Steps:

        1. get on and offband list
        #. load background image list on and off (from ex10)
        #. set image preparation and assign background images to on / off list
        #. configure plume background model settings

    :param Dataset dataset: the dilution dataset (see
        :func:`create_dataset_dilution`)
    :return:
        - ImgList, onlist
        - ImgList, offlist

    """
    onlist = dataset.get_list("on")
    offlist = dataset.get_list("off")
    # dark_corr_mode already active
    bg_onlist, bg_offlist = get_bg_image_lists()

    # prepare img pre-edit
    onlist.darkcorr_mode = True
    onlist.gaussian_blurring = 2
    offlist.darkcorr_mode = True
    offlist.gaussian_blurring = 2

    # prepare background images in lists (when assigning a background image
    # to a ImgList, then the blurring amount of the BG image is automatically
    # set to the current blurring level of the list, and if the latter is
    # zero, then the BG image is blurred using filter width=1)
    onlist.bg_img = bg_onlist.current_img()
    offlist.bg_img = bg_offlist.current_img()

    # prepare plume background modelling setup in both lists
    onlist.bg_model.mode = 6
    onlist.bg_model.set_missing_ref_areas(onlist.current_img())
    onlist.bg_model.xgrad_line_startcol = 10
    offlist.bg_model.update(**onlist.bg_model.settings_dict())

    return onlist, offlist


def plot_retrieval_points_into_image(img, dil):
    """Plot terrain distance retrieval lines into an image."""
    ax = img.show(vmin=-5e16, vmax=5e18, zlabel=r"$S_{SO2}$ [cm$^{-2}$]")
    ax.set_title("Retrieval lines")
    for line in LOCAL_TOPOGRAPHY_LINES:
        line.plot_line_on_grid(ax=ax, marker="", color=line.color,
                               lw=2, ls=line.linestyle)
    for x, y, _ in dil._add_points:
        plot(x, y, " or")
    return ax

def main():
    if not CALIB_FILE.exists():
        raise IOError("Calibration file could not be found at specified "
                      "location:\n %s\nPlease run example 6 first")

    close("all")
    pcs_line = PCS_LINE
    calib = pyplis.doascalib.DoasCalibData()
    calib.load_from_fits(CALIB_FILE)

    # create dataset and correct viewing direction
    ds = create_dataset_dilution()
    geom = find_view_dir(ds.meas_geometry, plot=True)

    # get plume distance image
    pix_dists, _, _ = geom.compute_all_integration_step_lengths()

    # Create dilution correction class
    dil = pyplis.dilutioncorr.DilutionCorr(LOCAL_TOPOGRAPHY_LINES, geom, skip_pix=SKIP_PIX_LINES)

    # you may also manually add  a single pixel position in the image that is
    # used to retrieve topographic distances (this function allows you also to
    # set the distance to the feature manually, since sometimes the SRTM data-
    # set is incomplete or has too low resolution)
    dil.add_retrieval_point(700, 930)
    dil.add_retrieval_point(730, 607)

    # Determine distances to the two lines defined above (every 6th pixel)
    for line_id in dil.line_ids:
        dil.det_topo_dists_line(line_id)

    # Plot the results in a 3D map
    basemap = dil.plot_distances_3d(alt_offset_m=10, axis_off=False)

    # retrieve pixel distances for pixels on the line
    # (for emission rate estimate)
    pix_dists_line = pcs_line.get_line_profile(pix_dists)

    # get pixel coordinates of PCS center position ...
    col,_ = pcs_line.center_pix

    # ... and get uncertainty in plume distance estimate for the column
    pix_dist_err = geom.pix_dist_err(col)

    # Prepare on and off-band list for retrieval of extinction coefficients
    onlist, offlist = prepare_lists(ds)

    # Activate vignetting correction in both lists (required to extract
    # measured intensities along the terrain features)
    onlist.vigncorr_mode = True
    offlist.vigncorr_mode = True

    # get the vignetting corrected images
    on_vigncorr = onlist.current_img()
    off_vigncorr = offlist.current_img()

    # estimate ambient intensity for both filters
    ia_on = on_vigncorr.crop(AMBIENT_ROI, True).mean()
    ia_off = off_vigncorr.crop(AMBIENT_ROI, True).mean()

    # perform dilution anlysis and retrieve extinction coefficients (on-band)
    ext_on, i0_on, _, ax0 = dil.apply_dilution_fit(img=on_vigncorr,
                                               rad_ambient=ia_on,
                                               i0_min=I0_MIN,
                                               plot=True)

    ax0.set_ylabel("Terrain radiances (on band)", fontsize=14)
    ax0.set_ylim([0, 2500])

    # perform dilution anlysis and retrieve extinction coefficients (off-band)
    ext_off, i0_off, _, ax1 = dil.apply_dilution_fit(img=off_vigncorr,
                                                     rad_ambient=ia_off,
                                                     i0_min=I0_MIN,
                                                     plot=True)
    ax1.set_ylabel("Terrain radiances (off band)", fontsize=14)
    ax1.set_ylim([0, 2500])

    # determine plume pixel mask from AA image
    onlist.aa_mode = True

    plume_pix_mask = onlist.get_thresh_mask(AA_THRESH)
    plume_pix_mask[840:, :] = 0  # remove tree in lower part of the image
    onlist.aa_mode = False

    # assign the just retrieved extinction coefficients together with the 
    # acq. time of images they were retrieved from
    onlist.set_ext_coeffs(values=[ext_on], timestamps=[on_vigncorr.start_acq])
    offlist.set_ext_coeffs(values=[ext_off], timestamps=[off_vigncorr.start_acq])

    # save the extinction coefficients into a txt file (re-used in example
    # script 12). They are stored as pandas.Series object in the ImgList
    onlist.ext_coeffs.to_csv(SAVE_DIR / "ex11_ext_scat_on.csv", header=False)
    offlist.ext_coeffs.to_csv(SAVE_DIR / "ex11_ext_scat_off.csv", header=False)

    # Activate automatic dilution correction in both lists
    # get dilution corrected on and off-band image
    onlist.dilcorr_mode = True
    offlist.dilcorr_mode = True

    # Activate tau mode (note that dilution correction mode is still
    # active)
    onlist.tau_mode = True
    offlist.tau_mode = True

    # extract tau images
    tau_on_corr = onlist.current_img()
    tau_off_corr = offlist.current_img()

    # determine corrected SO2-CD image from the image lists
    # by applying the calibration function to the AA image
    so2_img_corr = calib(tau_on_corr - tau_off_corr)
    so2_img_corr.edit_log["is_tau"] = True  # for plotting
    so2_cds_corr = pcs_line.get_line_profile(so2_img_corr)

    (phi_corr,
     phi_corr_err) = pyplis.fluxcalc.det_emission_rate(
        cds=so2_cds_corr,
        velo=PLUME_VELO,
        pix_dists=pix_dists_line,
        cds_err=calib.err(),
        pix_dists_err=pix_dist_err)

    # determine uncorrected so2-CD image from the image lists
    offlist.dilcorr_mode = False
    onlist.dilcorr_mode = False

    # Get uncorrected SO2-CD image 
    so2_img_uncorr = calib(onlist.current_img() - offlist.current_img())

    # Retrieve column density profile along PCS in uncorrected image
    so2_cds_uncorr = pcs_line.get_line_profile(so2_img_uncorr)
    # Calculate flux and uncertainty
    (phi_uncorr,
     phi_uncorr_err) = pyplis.fluxcalc.det_emission_rate(
        cds=so2_cds_uncorr,
        velo=PLUME_VELO,
        pix_dists=pix_dists_line,
        cds_err=calib.err(),
        pix_dists_err=pix_dist_err)

    # IMPORTANT STUFF FINISHED (below follow some plots)
    ax2 = plot_retrieval_points_into_image(so2_img_corr, dil)
    pcs_line.plot_line_on_grid(ax=ax2, ls="-", color="g")
    ax2.legend(loc="best", framealpha=0.5, fancybox=True, fontsize=20)
    ax2.set_title("Dilution corrected AA image", fontsize=12)
    ax2.get_xaxis().set_ticks([])
    ax2.get_yaxis().set_ticks([])

    x0, y0, w, h = pyplis.helpers.roi2rect(AMBIENT_ROI)
    ax2.add_patch(Rectangle((x0, y0), w, h, fc="none", ec="c"))

    fig, ax3 = subplots(1, 1)
    ax3.plot(so2_cds_uncorr, ls="-", color="#ff33e3",
             label=r"Uncorr: $\Phi_{SO2}=$%.2f (+/- %.2f) kg/s" % (phi_uncorr / 1000.0, phi_uncorr_err / 1000.0))
    ax3.plot(so2_cds_corr, "-g", lw=3,
             label=r"Corr: $\Phi_{SO2}=$%.2f (+/- %.2f) kg/s"
                   % (phi_corr / 1000.0, phi_corr_err / 1000.0))

    ax3.set_title("Cross section profile", fontsize=12)
    ax3.legend(loc="best", framealpha=0.5, fancybox=True, fontsize=12)
    ax3.set_xlim([0, len(pix_dists_line)])
    ax3.set_ylim([0, 5e18])
    ax3.set_ylabel(r"$S_{SO2}$ [cm$^{-2}$]", fontsize=14)
    ax3.set_xlabel("PCS", fontsize=14)
    ax3.grid()

    # also plot plume pixel mask
    ax4 = pyplis.Img(plume_pix_mask).show(cmap="gray", tit="Plume pixel mask")

    if SAVEFIGS:
        ax = [ax0, ax1, ax2, ax3, ax4]
        for k in range(len(ax)):
            ax[k].set_title("")  # remove titles for saving
            ax[k].figure.savefig(SAVE_DIR / f"ex11_out_{k}.{FORMAT}",
                                 format=FORMAT, dpi=DPI)
        basemap.ax.set_axis_off()
        basemap.ax.view_init(15, 345)
        basemap.ax.figure.savefig(SAVE_DIR / f"ex11_out_5.{FORMAT}",
                      format=FORMAT, dpi=DPI)

    # IMPORTANT STUFF FINISHED (Below follow tests and display options)

    # Import script options
    options = ARGPARSER.parse_args()

    # If applicable, do some tests. This is done only if TESTMODE is active:
    # testmode can be activated globally (see SETTINGS.py) or can also be
    # activated from the command line when executing the script using the
    # option --test 1
    if int(options.test):
        import numpy.testing as npt

        npt.assert_array_equal([],
                               [])

        npt.assert_allclose(
            actual=[
                ext_on, i0_on, 
                ext_off, i0_off,
                phi_corr, phi_corr_err,
                phi_uncorr, phi_uncorr_err
                ],
            desired=[
                7.41e-5,449.9,
                6.55e-5, 236.5,
                9.67e3, 1.99e3,
                3.35e3, 0.81e3],
        rtol=1e-2)
        
        print(f"All tests passed in script: {Path(__file__).name}")
    try:
        if int(options.show) == 1:
            show()
    except BaseException:
        print("Use option --show 1 if you want the plots to be displayed")

if __name__ == "__main__":
    main()<|MERGE_RESOLUTION|>--- conflicted
+++ resolved
@@ -30,10 +30,6 @@
 plotted (as comparison of the retrieved emission rate along an exemplary
 plume cross section)
 """
-<<<<<<< HEAD
-from SETTINGS import check_version
-=======
->>>>>>> fa1c08d5
 
 import pyplis as pyplis
 import pandas as pd
