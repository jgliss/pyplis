--- conflicted
+++ resolved
@@ -403,8 +403,6 @@
     if int(options.test):
         import numpy.testing as npt
 
-<<<<<<< HEAD
-=======
         # check correction of viewing direction in geometry
         npt.assert_allclose(
             actual=[geom._cam["elev"], geom._cam["azim"], geom._cam["elev_err"], geom._cam["azim_err"]],
@@ -413,7 +411,6 @@
 
         # check the retrieved extinction coefficients and i0 values
         # for on and off band images
->>>>>>> 3b443489
         npt.assert_allclose(
             actual=[
                 ext_on, i0_on, 
