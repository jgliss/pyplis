--- conflicted
+++ resolved
@@ -15,11 +15,6 @@
 #
 # You should have received a copy of the GNU General Public License
 # along with this program. If not, see <http://www.gnu.org/licenses/>.
-<<<<<<< HEAD
-from os import listdir, unlink
-from os.path import basename, join, isfile
-=======
->>>>>>> fa1c08d5
 from time import time
 from SETTINGS import ARGPARSER, SCRIPTS_DIR
 from run_all_helpers import get_all_script_paths, run_all_scripts, print_output_runall
