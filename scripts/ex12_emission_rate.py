--- conflicted
+++ resolved
@@ -35,14 +35,8 @@
 The results for each velocity mode and for each PCS line are stored within
 instances of `EmissionRates` class.
 """
-<<<<<<< HEAD
-from SETTINGS import check_version
-
-from os.path import join, exists
-=======
 
 from pathlib import Path
->>>>>>> fa1c08d5
 from matplotlib.pyplot import close, show, GridSpec, figure, rc_context
 from matplotlib.cm import get_cmap
 
