--- conflicted
+++ resolved
@@ -19,11 +19,6 @@
 
 Script showing how to work in AA mode using ImgList object
 """
-<<<<<<< HEAD
-from SETTINGS import check_version
-
-=======
->>>>>>> fa1c08d5
 import pyplis
 import pathlib
 import matplotlib.pyplot as plt
