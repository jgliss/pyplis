--- conflicted
+++ resolved
@@ -34,11 +34,6 @@
 Further, the distance to the plume is retrieved on a pixel basis (represented
 as image).
 """
-<<<<<<< HEAD
-from SETTINGS import check_version
-
-=======
->>>>>>> fa1c08d5
 from geonum import GeoPoint
 import pathlib
 import matplotlib.pyplot as plt
