# -*- coding: utf-8 -*-
#
# Pyplis is a Python library for the analysis of UV SO2 camera data
# Copyright (C) 2017 Jonas Gliß (jonasgliss@gmail.com)
#
# This program is free software: you can redistribute it and/or
# modify it under the terms of the GNU General Public License a
# published by the Free Software Foundation, either version 3 of
# the License, or (at your option) any later version.
#
# This program is distributed in the hope that it will be useful,
# but WITHOUT ANY WARRANTY; without even the implied warranty of
# MERCHANTABILITY or FITNESS FOR A PARTICULAR PURPOSE. See the GNU
# General Public License for more details.
#
# You should have received a copy of the GNU General Public License
# along with this program. If not, see <http://www.gnu.org/licenses/>.
"""Pyplis example script no. 5 - Automatic cell calibration.

Script showing how to use the automatic cell calibration engine which only
requires to specify start / stop time stamps of a calibration window. Based on
that sub time windows for each cell as well as suitable background images are
detected and separated into individual image lists (for all filters, i.e. here
on / off).

"""
<<<<<<< HEAD
from SETTINGS import check_version

=======
import pathlib
import numpy as np
import matplotlib.pyplot as plt
>>>>>>> fa1c08d5
import pyplis
from datetime import datetime
from time import time

# IMPORT GLOBAL SETTINGS
from SETTINGS import SAVEFIGS, SAVE_DIR, FORMAT, DPI, IMG_DIR, ARGPARSER

# File path for storing cell AA calibration data including sensitivity
# correction mask
AA_CALIB_FILE = SAVE_DIR / "ex05_cellcalib_aa.fts"

# SCRIPT FUNCTION DEFINITIONS
def perform_auto_cell_calib():
    # Calibration time stamps
    start = datetime(2015, 9, 16, 6, 59, 00)
    stop = datetime(2015, 9, 16, 7, 3, 00)

    # Gas CDs in cells and cell ids
    # See supplementary package data about DOAS fit retrieval
    calib_cells = {'a37': [8.59e17, 2.00e17],
                   'a53': [4.15e17, 1.00e17],
                   'a57': [19.24e17, 3.00e17]}

    # the camera used
    cam_id = "ecII"

    # The camera filter setup is different from the ECII default setup and is
    # therefore defined explicitely
    filters = [pyplis.utils.Filter(type="on", acronym="F01"),
               pyplis.utils.Filter(type="off", acronym="F02")]

    # create camera setup, this includes the filename convention for
    # image separation
    cam = pyplis.setupclasses.Camera(cam_id=cam_id, filter_list=filters)

    # Create CellCalibSetup class for initiation of CellCalib object
    setup = pyplis.setupclasses.MeasSetup(IMG_DIR, start, stop,
                                          camera=cam,
                                          cell_info_dict=calib_cells)

    # Create CellCalibEngine object, read on...
    # This is a DataSet object and performs file separation and creation of
    # on / off, dark / offset lists for all images in the specified time window
    c = pyplis.cellcalib.CellCalibEngine(setup)

    # the following high level method calls several functions in the
    # CellCalibEngine class, most importantly the method find_cells for on and
    # off band image time series, which detects sub time windows for each cell
    # and background images. After the individual time windows are detected for
    # each cell and filter, the method _assign_calib_specs is called, which
    # assigns the SO2 CD amount (specified above in dictionary calib_cells)
    # to the detected sub time windows (both for on and off) based on the depth
    # of the intensity dip (in the onband) for each sub time window (should
    # become clear from the plot produced in this script). Then it creates
    # CellImgList objects for each of the cells and for the detected background
    # images (i.e. resulting in (M + 1) x 2 lists, with M being the number of
    # detected intensity dips, the + 1 is the corresponding background list and
    # times 2 for on / off)
    c.find_and_assign_cells_all_filter_lists()

    return c


# SCRIPT MAIN FUNCTION
def main():
    plt.close("all")
    start = time()
    c = perform_auto_cell_calib()

    # prepare CellCalibData objects for on, off and aa images. These can
    # be accessed via c.calib_data[key] where key is "on", "off", "aa"
    c.prepare_calib_data(pos_x_abs=None,  # change for a specific pix
                         pos_y_abs=None,  # change for a specific pix
                         radius_abs=1,  # radius of retrieval disk
                         on_id="on",  # ImgList ID of onband filter
                         off_id="off")  # ImgList ID of offband filter
    stop = time()
    # Plot search result of on
    ax0 = c.plot_cell_search_result("on", include_tit=False)
    ax1 = c.plot_cell_search_result("off", include_tit=False)
    # Plot all calibration curves for center pixel and in a radial
    # neighbourhood of 20 pixels
    ax2 = c.plot_all_calib_curves()
    ax2.set_xlim([0, 0.7])
    ax2.set_ylim([0, 2.25e18])
    ax0.set_title("Cell search result on band", fontsize=18)
    ax1.set_title("Cell search result off band", fontsize=18)
    ax2.set_title("Calibration polynomials", fontsize=18)
    # IMPORTANT STUFF FINISHED
    if SAVEFIGS:
        ax0.figure.savefig(SAVE_DIR / f"ex05_2_out_1.{FORMAT}", format=FORMAT, dpi=DPI)
        ax1.figure.savefig(SAVE_DIR / f"ex05_2_out_2.{FORMAT}", format=FORMAT, dpi=DPI)
        ax2.figure.savefig(SAVE_DIR / f"ex05_2_out_3.{FORMAT}", format=FORMAT, dpi=DPI)

    # You can explicitely access the individual CellCalibData objects
    aa_calib = c.calib_data["aa"]

    aa_calib.fit_calib_data()
    c.plot_calib_curve("on")
    mask = c.get_sensitivity_corr_mask("aa")

    aa_calib.save_as_fits(AA_CALIB_FILE)
    print(f"Time elapsed for preparing calibration data: {stop - start:.4f} s")

    # IMPORTANT STUFF FINISHED (Below follow tests and display options)

    # Import script options
    options = ARGPARSER.parse_args()

    # If applicable, do some tests. This is done only if TESTMODE is active:
    # testmode can be activated globally (see SETTINGS.py) or can also be
    # activated from the command line when executing the script using the
    # option --test 1
    if int(options.test):
        import numpy.testing as npt
        calib_reload = pyplis.CellCalibData()
        calib_reload.load_from_fits(AA_CALIB_FILE)
        calib_reload.fit_calib_data(polyorder=2, through_origin=True)

        timestamps = np.array([datetime(2015, 9, 16, 7, 0, 25, 127400), datetime(2015, 9, 16, 7, 0, 58, 637400), datetime(2015, 9, 16, 7, 1, 32, 647400)])
        npt.assert_array_equal(timestamps, calib_reload.time_stamps)

        # test some basic features of calibraiton dataset (e.g. different
        # ImgList classes for on and off and the different cells)
        npt.assert_array_equal([c.cell_search_performed,
                                c.cell_lists["on"]["a37"].nof,
                                c.cell_lists["on"]["a53"].nof,
                                c.cell_lists["on"]["a57"].nof,
                                c.cell_lists["off"]["a37"].nof,
                                c.cell_lists["off"]["a53"].nof,
                                c.cell_lists["off"]["a57"].nof,
                                calib_reload.calib_id,
                                calib_reload.pos_x_abs,
                                calib_reload.pos_y_abs],
                               [True, 2, 3, 3, 2, 3, 3, "aa", 672, 512])
        d = c._cell_info_auto_search

        vals_approx = [d["a37"][0],
                       d["a53"][0],
                       d["a57"][0],
                       aa_calib.calib_fun(0, *aa_calib.calib_coeffs),
                       calib_reload.calib_fun(0, *calib_reload.calib_coeffs)]
        desired=[8.59e+17,4.15e+17,1.924e+18,-1.831327e+16,0.0]
        npt.assert_allclose(actual=vals_approx,desired=desired,rtol=1e-5)

        # explicitely check calibration data for on, off and aa (plotted in
        # this script)
        actual = [c.calib_data["on"].calib_coeffs.mean(),
                  c.calib_data["off"].calib_coeffs.mean(),
                  aa_calib.calib_coeffs.mean(),
                  calib_reload.calib_coeffs.mean()]
        desired=[1.892681e+18, -3.742539e+19, 2.153654e+18, 2.119768e+18]
        npt.assert_allclose(actual=actual,desired=desired,rtol=1e-5)
        print(f"All tests passed in script: {pathlib.Path(__file__).name}")
    try:
        if int(options.show) == 1:
            plt.show()
    except BaseException:
        print("Use option --show 1 if you want the plots to be displayed")

if __name__ == "__main__":
    main()<|MERGE_RESOLUTION|>--- conflicted
+++ resolved
@@ -24,14 +24,9 @@
 on / off).
 
 """
-<<<<<<< HEAD
-from SETTINGS import check_version
-
-=======
 import pathlib
 import numpy as np
 import matplotlib.pyplot as plt
->>>>>>> fa1c08d5
 import pyplis
 from datetime import datetime
 from time import time
