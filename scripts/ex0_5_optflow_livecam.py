--- conflicted
+++ resolved
@@ -19,14 +19,8 @@
 
 Create an OpticalFlowFarneback object and activate live view (requires webcam)
 """
-<<<<<<< HEAD
-# Check script version
-from SETTINGS import check_version
-
-=======
 import signal
 import sys
->>>>>>> fa1c08d5
 import pyplis
 
 
