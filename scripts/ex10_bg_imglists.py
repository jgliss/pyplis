# -*- coding: utf-8 -*-
#
# Pyplis is a Python library for the analysis of UV SO2 camera data
# Copyright (C) 2017 Jonas Gliß (jonasgliss@gmail.com)
#
# This program is free software: you can redistribute it and/or
# modify it under the terms of the GNU General Public License a
# published by the Free Software Foundation, either version 3 of
# the License, or (at your option) any later version.
#
# This program is distributed in the hope that it will be useful,
# but WITHOUT ANY WARRANTY; without even the implied warranty of
# MERCHANTABILITY or FITNESS FOR A PARTICULAR PURPOSE. See the GNU
# General Public License for more details.
#
# You should have received a copy of the GNU General Public License
# along with this program. If not, see <http://www.gnu.org/licenses/>.
"""Pyplis example script no. 10 - Create background image dataset."""
<<<<<<< HEAD
from SETTINGS import check_version

=======
>>>>>>> fa1c08d5
import pyplis
from datetime import datetime
from matplotlib.pyplot import show
from pathlib import Path

# IMPORT GLOBAL SETTINGS
from SETTINGS import IMG_DIR, ARGPARSER

def get_bg_image_lists():
    # start time of sky background image acquisition
    start = datetime(2015, 9, 16, 7, 2, 5)
    
    # stop time of sky background image acquisition
    stop = datetime(2015, 9, 16, 7, 2, 30)

    # Define camera (in the example dataset from Etna, the ECII camera is used)
    cam_id = "ecII"

    # Declare the on and offband camera filters used
    filters = [pyplis.utils.Filter(type="on", acronym="F01"),
               pyplis.utils.Filter(type="off", acronym="F02")]

    # Create Camera instance using the ECII camera type and filters
    cam = pyplis.setupclasses.Camera(cam_id=cam_id, filter_list=filters)

    # Create BaseSetup object (which creates the MeasGeometry object)
    stp = pyplis.setupclasses.MeasSetup(IMG_DIR, start, stop, camera=cam)

    ds = pyplis.dataset.Dataset(stp)
    
    
    on_list, off_list = ds.get_list("on"), ds.get_list("off")
    on_list.darkcorr_mode = True
    off_list.darkcorr_mode = True
    return on_list, off_list

def main():
    on_list, off_list = get_bg_image_lists()
    on_list.show_current()
    off_list.show_current()

    # Import script options
    options = ARGPARSER.parse_args()

    # If applicable, do some tests. This is done only if TESTMODE is active:
    # testmode can be activated globally (see SETTINGS.py) or can also be
    # activated from the command line when executing the script using the
    # option --test 1
    if int(options.test):
        import numpy.testing as npt
        npt.assert_allclose(actual=[on_list.current_img().mean(), off_list.current_img().mean()],
                            desired=[2555.4597, 2826.8848],
                            rtol=1e-3)
        print(f"All tests passed in script: {Path(__file__).name}")
    try:
        if int(options.show) == 1:
            show()
    except BaseException:
        print("Use option --show 1 if you want the plots to be displayed")

if __name__ == "__main__":
    # Execute main function
    main()<|MERGE_RESOLUTION|>--- conflicted
+++ resolved
@@ -16,11 +16,6 @@
 # You should have received a copy of the GNU General Public License
 # along with this program. If not, see <http://www.gnu.org/licenses/>.
 """Pyplis example script no. 10 - Create background image dataset."""
-<<<<<<< HEAD
-from SETTINGS import check_version
-
-=======
->>>>>>> fa1c08d5
 import pyplis
 from datetime import datetime
 from matplotlib.pyplot import show
