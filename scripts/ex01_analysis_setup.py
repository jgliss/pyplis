--- conflicted
+++ resolved
@@ -57,12 +57,8 @@
 The Dataset object created here is used in script  ex04_prep_aa_imglist.py
 which shows how to create an image list displaying AA images.
 """
-<<<<<<< HEAD
-from SETTINGS import check_version, IMG_DIR, OPTPARSE
-=======
 from SETTINGS import IMG_DIR, ARGPARSER
 import pathlib
->>>>>>> fa1c08d5
 import pyplis as pyplis
 from datetime import datetime
 import matplotlib.pyplot as plt
