# -*- coding: utf-8 -*-
#
# Pyplis is a Python library for the analysis of UV SO2 camera data
# Copyright (C) 2017 Jonas Gliß (jonasgliss@gmail.com)
#
# This program is free software: you can redistribute it and/or
# modify it under the terms of the GNU General Public License a
# published by the Free Software Foundation, either version 3 of
# the License, or (at your option) any later version.
#
# This program is distributed in the hope that it will be useful,
# but WITHOUT ANY WARRANTY; without even the implied warranty of
# MERCHANTABILITY or FITNESS FOR A PARTICULAR PURPOSE. See the GNU
# General Public License for more details.
#
# You should have received a copy of the GNU General Public License
# along with this program. If not, see <http://www.gnu.org/licenses/>.
"""Pyplis example script no. 3 - Plume background analysis.

This example script introduces features related to plume background modelling
and tau image calculations.
"""
<<<<<<< HEAD
from SETTINGS import check_version

=======
from typing import Tuple
from matplotlib.figure import Figure
>>>>>>> fa1c08d5
import numpy as np
import pathlib
import matplotlib.pyplot as plt
import pyplis

# IMPORT GLOBAL SETTINGS
from SETTINGS import SAVEFIGS, SAVE_DIR, FORMAT, DPI, IMG_DIR, ARGPARSER

# SCRIPT OPTIONS

# If this is True, then sky reference areas are set in auto mode (note that
# in this case, the tests at the end of the script will fail!)
USE_AUTO_SETTINGS = False

# intensity threshold to init mask for bg surface fit
POLYFIT_2D_MASK_THRESH = 2600

# Choose the background correction modes you want to use

BG_CORR_MODES = [0,  # 2D poly surface fit (without sky radiance image)
                 1,  # Scaling of sky radiance image
                 4,  # Scaling + linear gradient correction in x & y direction
                 6]  # Scaling + quadr. gradient correction in x & y direction


# Image file paths relevant for this script
PLUME_FILE = IMG_DIR / 'EC2_1106307_1R02_2015091607065477_F01_Etna.fts'
BG_FILE = IMG_DIR /'EC2_1106307_1R02_2015091607022602_F01_Etna.fts'
OFFSET_FILE = IMG_DIR / 'EC2_1106307_1R02_2015091607064723_D0L_Etna.fts'
DARK_FILE = IMG_DIR / 'EC2_1106307_1R02_2015091607064865_D1L_Etna.fts'

def init_background_model():
    """Create background model and define relevant sky reference areas."""
    # Create background modelling object
    m = pyplis.plumebackground.PlumeBackgroundModel()

    # Define default gas free areas in plume image
    w, h = 40, 40  # width/height of rectangles

    m.scale_rect = [1280, 20, 1280 + w, 20 + h]
    m.xgrad_rect = [20, 20, 20 + w, 20 + h]
    m.ygrad_rect = [1280, 660, 1280 + w, 660 + h]

    # Define coordinates of horizontal and vertical profile lines

    # row number of profile line for horizontal corretions in the sky
    # gradient...
    m.xgrad_line_rownum = 40
    # ... and start / stop columns for the corrections
    m.xgrad_line_startcol = 20
    m.xgrad_line_stopcol = 1323

    # col number of profile line for vertical corretions in the sky gradient...
    m.ygrad_line_colnum = 1300
    # ... and start / stop rows for the corrections
    m.ygrad_line_startrow = 10
    m.ygrad_line_stoprow = 700
    # Order of polyonmial fit applied for the gradient correction
    m.ygrad_line_polyorder = 2

    return m


def load_and_prepare_images():
    """Load images defined above and prepare them for the background analysis.

    Returns
    -------
        - Img, plume image
        - Img, plume image vignetting corrected
        - Img, sky radiance image

    """
    # get custom load method for ECII
    fun = pyplis.custom_image_import.load_ecII_fits
    # Load the image objects and peform dark correction
    plume, bg = pyplis.Img(PLUME_FILE, fun), pyplis.Img(BG_FILE, fun)
    dark, offset = pyplis.Img(DARK_FILE, fun), pyplis.Img(OFFSET_FILE, fun)

    # Model dark image for tExp of plume image
    dark_plume = pyplis.image.model_dark_image(plume.meta["texp"],
                                               dark, offset)
    # Model dark image for tExp of background image
    dark_bg = pyplis.image.model_dark_image(bg.meta["texp"],
                                            dark, offset)

    plume.subtract_dark_image(dark_plume)
    bg.subtract_dark_image(dark_bg)
    # Blur the images (sigma = 1)
    plume.add_gaussian_blurring(1)
    bg.add_gaussian_blurring(1)

    # Create vignetting correction mask from background image
    vign = bg.img / bg.img.max()  # NOTE: potentially includes y & x gradients
    plume_vigncorr = pyplis.Img(plume.img / vign)
    return plume, plume_vigncorr, bg

def autosettings_vs_manual_settings(
        bg_model: pyplis.PlumeBackgroundModel,
        plume_img: pyplis.Img) -> Tuple[dict, Figure]:
    """Perform automatic retrieval of sky reference areas.

    If you are lazy... (i.e. you dont want to define all these reference areas)
    then you could also use the auto search function, a comparison is plotted
    here.
    """
    auto_params = pyplis.plumebackground.find_sky_reference_areas(plume_img)
    current_params = bg_model.settings_dict()

    fig, axes = plt.subplots(1, 2, figsize=(16, 6))
    axes[0].set_title("Manually set parameters")
    pyplis.plumebackground.plot_sky_reference_areas(plume_img, current_params,
                                                    ax=axes[0])
    pyplis.plumebackground.plot_sky_reference_areas(plume_img, auto_params,
                                                    ax=axes[1])
    axes[1].set_title("Automatically set parameters")

    return auto_params, fig


def plot_pcs_profiles_4_tau_images(tau0, tau1, tau2, tau3, pcs_line):
    """Plot PCS profiles for all 4 methods."""
    fig, ax = plt.subplots(1, 1)
    tau_imgs = [tau0, tau1, tau2, tau3]

    for k in range(4):
        img = tau_imgs[k]
        profile = pcs_line.get_line_profile(img)
        ax.plot(profile, "-", label=r"Mode %d: $\phi=%.3f$"
                % (BG_CORR_MODES[k], np.mean(profile)))

    ax.grid()
    ax.set_ylabel(r"$\tau_{on}$", fontsize=20)
    ax.set_xlim([0, pcs_line.length()])
    ax.set_xticklabels([])
    ax.set_xlabel("PCS", fontsize=16)
    ax.legend(loc="best", fancybox=True, framealpha=0.5, fontsize=12)
    return fig


def main():
    plt.close("all")

    # Create a background model with relevant sky reference areas
    bg_model = init_background_model()

    # Define exemplary plume cross section line
    pcs_line = pyplis.LineOnImage(x0=530,
                                  y0=730,
                                  x1=890,
                                  y1=300,
                                  line_id="example PCS",
                                  color="lime")

    plume, plume_vigncorr, bg = load_and_prepare_images()

    auto_params, fig0 = autosettings_vs_manual_settings(
        bg_model=bg_model, plume_img=plume)

    # Script option
    if USE_AUTO_SETTINGS:
        bg_model.update(**auto_params)

    # Model 4 tau images

    # list to store figures of tau plotted tau images
    _tau_figs = []

    # mask for corr mode 0 (i.e. 2D polyfit)
    mask = np.ones(plume_vigncorr.img.shape, dtype=np.float32)
    mask[plume_vigncorr.img < POLYFIT_2D_MASK_THRESH] = 0

    # First method: retrieve tau image using poly surface fit
    tau0 = bg_model.get_tau_image(plume_vigncorr,
                                  mode=BG_CORR_MODES[0],
                                  surface_fit_mask=mask,
                                  surface_fit_polyorder=1)

    # Plot the result and append the figure to _tau_figs
    _tau_figs.append(bg_model.plot_tau_result(tau0, PCS=pcs_line))

    # Second method: scale background image to plume image in "scale" rect
    tau1 = bg_model.get_tau_image(plume, bg, mode=BG_CORR_MODES[1])
    _tau_figs.append(bg_model.plot_tau_result(tau1, PCS=pcs_line))

    # Third method: Linear correction for radiance differences based on two
    # rectangles (scale, ygrad)
    tau2 = bg_model.get_tau_image(plume, bg, mode=BG_CORR_MODES[2])
    _tau_figs.append(bg_model.plot_tau_result(tau2, PCS=pcs_line))

    # 4th method: 2nd order polynomial fit along vertical profile line
    # For this method, determine tau on tau off and AA image
    tau3 = bg_model.get_tau_image(plume, bg, mode=BG_CORR_MODES[3])
    _tau_figs.append(bg_model.plot_tau_result(tau3, PCS=pcs_line))

    fig6 = plot_pcs_profiles_4_tau_images(tau0, tau1, tau2, tau3, pcs_line)

    if SAVEFIGS:
        outfile = SAVE_DIR / f"ex03_out_1.{FORMAT}"
        fig0.savefig(outfile, format=FORMAT,
                     dpi=DPI, transparent=True)
        
        for k in range(len(_tau_figs)):
            outfile = SAVE_DIR / f"ex03_out_{k+2}.{FORMAT}"
            _tau_figs[k].savefig(outfile, format=FORMAT, dpi=DPI)
        outfile = outfile = SAVE_DIR / f"ex03_out_{k+3}.{FORMAT}"
        fig6.savefig(outfile, format=FORMAT, dpi=DPI)
    # IMPORTANT STUFF FINISHED (Below follow tests and display options)

    # Import script options
    options = ARGPARSER.parse_args()

    # If applicable, do some tests. This is done only if TESTMODE is active:
    # testmode can be activated globally (see SETTINGS.py) or can also be
    # activated from the command line when executing the script using the
    # option --test 1
    if int(options.test):
        import numpy.testing as npt
        m = bg_model

        # test settings for clear sky reference areas
        npt.assert_array_equal([2680, 3960, 160, 6, 1300, 10, 700, 40, 20,
                                1323, 567584],
                               [sum(m.scale_rect),
                                sum(m.ygrad_rect),
                                sum(m.xgrad_rect),
                                m.mode,
                                m.ygrad_line_colnum,
                                m.ygrad_line_startrow,
                                m.ygrad_line_stoprow,
                                m.xgrad_line_rownum,
                                m.xgrad_line_startcol,
                                m.xgrad_line_stopcol,
                                int(m.surface_fit_mask.sum())])

        m.update(**auto_params)
        # test settings for clear sky reference areas
        npt.assert_array_equal([2682, 4142, 1380, 6, 1337, 1, 790, 6, 672,
                                1343, 567584],
                               [sum(m.scale_rect),
                                sum(m.ygrad_rect),
                                sum(m.xgrad_rect),
                                m.mode,
                                m.ygrad_line_colnum,
                                m.ygrad_line_startrow,
                                m.ygrad_line_stoprow,
                                m.xgrad_line_rownum,
                                m.xgrad_line_startcol,
                                m.xgrad_line_stopcol,
                                int(m.surface_fit_mask.sum())])

        # test all tau-modelling results
        actual = [tau0.mean(), tau1.mean(), tau2.mean(), tau3.mean()]
        npt.assert_allclose(actual=actual,
                            desired=[0.11395558008662043,
                                     0.25279653,
                                     0.13842879832119934,
                                     0.13943940574220634],
                            rtol=1e-7)
        print(f"All tests passed in script: {pathlib.Path(__file__).name}")
    try:
        if int(options.show) == 1:
            plt.show()
    except BaseException:
        print("Use option --show 1 if you want the plots to be displayed")

if __name__ == "__main__":
    main()<|MERGE_RESOLUTION|>--- conflicted
+++ resolved
@@ -20,13 +20,8 @@
 This example script introduces features related to plume background modelling
 and tau image calculations.
 """
-<<<<<<< HEAD
-from SETTINGS import check_version
-
-=======
 from typing import Tuple
 from matplotlib.figure import Figure
->>>>>>> fa1c08d5
 import numpy as np
 import pathlib
 import matplotlib.pyplot as plt
