# -*- coding: utf-8 -*-
#
# Pyplis is a Python library for the analysis of UV SO2 camera data
# Copyright (C) 2017 Jonas Gliss (jonasgliss@gmail.com)
#
# This program is free software: you can redistribute it and/or
# modify it under the terms of the GNU General Public License a
# published by the Free Software Foundation, either version 3 of
# the License, or (at your option) any later version.
#
# This program is distributed in the hope that it will be useful,
# but WITHOUT ANY WARRANTY; without even the implied warranty of
# MERCHANTABILITY or FITNESS FOR A PARTICULAR PURPOSE. See the GNU
# General Public License for more details.
#
# You should have received a copy of the GNU General Public License
# along with this program. If not, see <http://www.gnu.org/licenses/>.
"""Pyplis introduction script 4 - Automatic creation of image lists.

The previous script gave an introduction into the manual creation of
``ImgList`` objects and some basic image preparation features.
In this script, a number of ImgList objects (on, off, dark low gain,
dark high gain, offset low gain, offset high gain) is created automatically
using the Camera class created in example script ex0_2_camera_setup.py (ECII
camera)

Based on the information stored in the Camera class, a MeasSetup class is
created. The latter class collects all meta information relevant for an
emission rate analysis. Apart from the camera specs, this may include source
definitions  contains information about the camera specs a the
image base directory (note that in this example, start / stop acq. time stamps
are ignored, i.e. all images available in the specified directory are imported)
"""
<<<<<<< HEAD
# Imports from SETTINGS.py
from SETTINGS import check_version, IMG_DIR, OPTPARSE

=======
import pathlib
>>>>>>> fa1c08d5
import pyplis

from SETTINGS import IMG_DIR, ARGPARSER
from ex0_2_camera_setup import create_ecII_cam_new_filters

def main():
    # create the camera object using the function defined in ex0_2_camera_setup.py
    cam = create_ecII_cam_new_filters("test_cam")

    # now throw all this stuff into the BaseSetup objec
    stp = pyplis.setupclasses.MeasSetup(IMG_DIR, camera=cam)
    
    # Create a Dataset which creates separate ImgLists for all types (dark,
    # offset, etc.)
    ds = pyplis.dataset.Dataset(stp)

    # The image lists can be accessed in different ways for instance using
    # the method "all_lists", which returns a Python list containing all
    # ImgList objects that were created within the Dataset
    all_imglists = ds.all_lists()

    # print some information about each of the lists
    for lst in all_imglists:
        print(f"list_id: {lst.list_id}, list_type: {lst.list_type}, number_of_files: {lst.nof}")

    # single lists can be accessed using "get_list(<id>)" using a valid ID,
    # e.g.:
    on_list = ds.get_list("on")
    off_list = ds.get_list("off")

    on_list.goto_img(50)  # this also changes the index in the off band list...

    # ... because it is linked to the on band list (automatically set in
    # Dataset)
    print(f"ImgLists linked to ImgList on: {on_list.linked_lists.keys()}")
    print(f"Current file number on / off list: {on_list.cfn} / {off_list.cfn}")

    # Detected dark and offset image lists are also automatically linked to the
    # on and off band image list, such that dark image correction can be
    # applied
    on_list.darkcorr_mode = True
    off_list.darkcorr_mode = True

    # the current image preparation settings can be accessed via the
    # edit_info method
    on_list.edit_info()

    # Import script options
    options = ARGPARSER.parse_args()

    # If applicable, do some tests. This is done only if TESTMODE is active:
    # testmode can be activated globally (see SETTINGS.py) or can also be
    # activated from the command line when executing the script using the
    # option --test 1
    if int(options.test):
        import numpy.testing as npt

        npt.assert_array_equal([501, 2, 2368, 0, 50],
                               [on_list.nof + off_list.nof,
                                on_list.current_img().is_darkcorr +
                                off_list.current_img().is_darkcorr,
                                sum(on_list.current_img().shape),
                                on_list.gaussian_blurring -
                                on_list.current_img().edit_log["blurring"],
                                on_list.cfn])

        npt.assert_allclose(actual=[on_list.get_dark_image().mean()],
                            desired=[190.56119],
                            rtol=1e-7)

        print(f"All tests passed in script: {pathlib.Path(__file__).name}")

if __name__ == "__main__":
    main()<|MERGE_RESOLUTION|>--- conflicted
+++ resolved
@@ -31,13 +31,7 @@
 image base directory (note that in this example, start / stop acq. time stamps
 are ignored, i.e. all images available in the specified directory are imported)
 """
-<<<<<<< HEAD
-# Imports from SETTINGS.py
-from SETTINGS import check_version, IMG_DIR, OPTPARSE
-
-=======
 import pathlib
->>>>>>> fa1c08d5
 import pyplis
 
 from SETTINGS import IMG_DIR, ARGPARSER
