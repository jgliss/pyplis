--- conflicted
+++ resolved
@@ -39,12 +39,7 @@
 increasing script option PYRLEVEL_ROUGH_SEARCH.
 
 """
-<<<<<<< HEAD
-from SETTINGS import check_version
-
-=======
 from pathlib import Path
->>>>>>> fa1c08d5
 import pyplis
 import pydoas
 import numpy.testing as npt
