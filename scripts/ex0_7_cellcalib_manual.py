# -*- coding: utf-8 -*-
#
# Pyplis is a Python library for the analysis of UV SO2 camera data
# Copyright (C) 2017 Jonas Gliss (jonasgliss@gmail.com)
#
# This program is free software: you can redistribute it and/or
# modify it under the terms of the GNU General Public License a
# published by the Free Software Foundation, either version 3 of
# the License, or (at your option) any later version.
#
# This program is distributed in the hope that it will be useful,
# but WITHOUT ANY WARRANTY; without even the implied warranty of
# MERCHANTABILITY or FITNESS FOR A PARTICULAR PURPOSE. See the GNU
# General Public License for more details.
#
# You should have received a copy of the GNU General Public License
# along with this program. If not, see <http://www.gnu.org/licenses/>.
"""Pyplis introduction script no. 5: manual cell calibration.

Perform manual cell calibration based on 3 cell images and one background
image. The calibration data consists of 3 cells which were put in front of the
lense successively and a background images both before and after the
cell images.

This script creates an empty CellCalibEngine object in which 6 cell images
are assigned (3 on and 3 off band) with their corresponding SO2 column
densities. Further, 2 background images are assigned for each filter, one
before and one after the cells were put in front of the camera. These are used
to determine tau images from the cell images. Variations in the background
intensities are corrected for (for details see manuscript).

Note, that this calibration does not include a dark correction of the images
before the calibration, therefore, the results are slightly different compared
to the results from ex05_cell_calib_auto.py.
"""
<<<<<<< HEAD
from SETTINGS import check_version

=======
import pathlib
>>>>>>> fa1c08d5
import pyplis
import matplotlib.pyplot as plt
from time import time

# IMPORT GLOBAL SETTINGS
from SETTINGS import SAVEFIGS, SAVE_DIR, FORMAT, DPI, ARGPARSER, IMG_DIR

# SPECIFY IMAGE PATHS FOR EACH CELL AND BACKGROUND IMAGES
BG_BEFORE_ON = "EC2_1106307_1R02_2015091607000845_F01_Etna.fts"
BG_BEFORE_OFF = "EC2_1106307_1R02_2015091607001021_F02_Etna.fts"

A53_ON = "EC2_1106307_1R02_2015091607003032_F01_Etna.fts"
A53_OFF = "EC2_1106307_1R02_2015091607003216_F02_Etna.fts"

A37_ON = "EC2_1106307_1R02_2015091607005847_F01_Etna.fts"
A37_OFF = "EC2_1106307_1R02_2015091607010023_F02_Etna.fts"

A57_ON = "EC2_1106307_1R02_2015091607013835_F01_Etna.fts"
A57_OFF = "EC2_1106307_1R02_2015091607014019_F02_Etna.fts"

BG_AFTER_ON = "EC2_1106307_1R02_2015091607020256_F01_Etna.fts"
BG_AFTER_OFF = "EC2_1106307_1R02_2015091607020440_F02_Etna.fts"

def main():
    plt.close("all")
    start = time()
    # define camera for ECII custom image import
    cam = pyplis.Camera("ecII")
    cellcalib = pyplis.cellcalib.CellCalibEngine(cam)

    # now add all cell images manually, specifying paths, the SO2 column
    # densities of each cell, and the corresponding cell ID as well as image
    # type (on, off)
    cellcalib.set_cell_images(img_paths=IMG_DIR / A53_ON,
                              cell_gas_cd=4.15e17,
                              cell_id="a53", filter_id="on")

    cellcalib.set_cell_images(img_paths=IMG_DIR / A53_OFF,
                              cell_gas_cd=4.15e17,
                              cell_id="a53", filter_id="off")

    cellcalib.set_cell_images(img_paths=IMG_DIR / A37_ON,
                              cell_gas_cd=8.59e17,
                              cell_id="a37", filter_id="on")

    cellcalib.set_cell_images(img_paths=IMG_DIR / A37_OFF,
                              cell_gas_cd=8.59e17,
                              cell_id="a37", filter_id="off")

    cellcalib.set_cell_images(img_paths=IMG_DIR / A57_ON,
                              cell_gas_cd=1.92e18,
                              cell_id="a57", filter_id="on")

    cellcalib.set_cell_images(img_paths=IMG_DIR / A57_OFF,
                              cell_gas_cd=1.92e18,
                              cell_id="a57", filter_id="off")

    # put the onband background images into a Python list ....
    bg_on_paths = [
        IMG_DIR / BG_BEFORE_ON, 
        IMG_DIR / BG_AFTER_ON
        ]

    # ... and add them to the calibration object ...
    cellcalib.set_bg_images(img_paths=bg_on_paths, filter_id="on")

    # ... same for off band background images
    bg_off_paths = [
        IMG_DIR / BG_BEFORE_OFF, 
        IMG_DIR / BG_AFTER_OFF
        ]
    
    cellcalib.set_bg_images(img_paths=bg_off_paths, filter_id="off")

    # Prepare calibration data (i.e. CellCalibData objets) for on, off and
    # AA images. This function determines tau images for each cell using
    # background images scaled to the present background intensities at the
    # acq. time stamp of each cell using temporal interpolation of the provided
    # background images. This results in 3 tau images for each filter (on, off)
    # and from that, 3 AA images are determined. Each of these collection of
    # 3 tau images (on, off, AA) is then stored within a CellCalibData object
    # which can be accessed using e.g. cellcalib.calib_data["aa"]
    cellcalib.prepare_calib_data(on_id="on", off_id="off", darkcorr=False)
    stop = time()

    ax = cellcalib.plot_all_calib_curves()
    ax.set_title("Manual cell calibration\n(NO dark correction performed)")

    aa_calib = cellcalib.calib_data["aa"]

    print(f"Time elapsed for preparing calibration data: {stop - start:.4f} s")
    
    ### IMPORTANT STUFF FINISHED
    if SAVEFIGS:
        outfile = SAVE_DIR / f"ex0_7_out_1.{FORMAT}"
        ax.figure.savefig(outfile, format=FORMAT, dpi=DPI)

    # Import script options
    options = ARGPARSER.parse_args()

    # If applicable, do some tests. This is done only if TESTMODE is active:
    # testmode can be activated globally (see SETTINGS.py) or can also be
    # activated from the command line when executing the script using the
    # option --test 1
    if int(options.test):
        import numpy.testing as npt

        slope, offs = aa_calib.calib_coeffs

        actual = [cellcalib.tau_stacks["aa"].sum(),
                  cellcalib.tau_stacks["aa"].mean(),
                  aa_calib.cd_vec.sum(),
                  slope,
                  offs]

        desired = [1007480.56, 0.24401481, 3.194000052267778e+18, 4.779782684462987e+18, -2.7244424951657216e+16]
        npt.assert_allclose(actual=actual, desired=desired, rtol=1e-5)
        print(f"All tests passed in script: {pathlib.Path(__file__).name}")
    try:
        if int(options.show) == 1:
            plt.show()
    except BaseException:
        print("Use option --show 1 if you want the plots to be displayed")

if __name__ == "__main__":
    main()<|MERGE_RESOLUTION|>--- conflicted
+++ resolved
@@ -33,12 +33,7 @@
 before the calibration, therefore, the results are slightly different compared
 to the results from ex05_cell_calib_auto.py.
 """
-<<<<<<< HEAD
-from SETTINGS import check_version
-
-=======
 import pathlib
->>>>>>> fa1c08d5
 import pyplis
 import matplotlib.pyplot as plt
 from time import time
