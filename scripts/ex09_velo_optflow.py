--- conflicted
+++ resolved
@@ -16,10 +16,6 @@
 # You should have received a copy of the GNU General Public License
 # along with this program. If not, see <http://www.gnu.org/licenses/>.
 """Pyplis example script no. 9 - Optical flow Plume velocity retrieval."""
-<<<<<<< HEAD
-from os.path import join
-=======
->>>>>>> fa1c08d5
 import pyplis
 from pathlib import Path
 # IMPORT GLOBAL SETTINGS
